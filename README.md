--- conflicted
+++ resolved
@@ -5,19 +5,6 @@
 The major artifact of the SDK is a c-callable
 library; there are also convenience wrappers for various programming languages and Indy CLI tool.
 
-<<<<<<< HEAD
-* All bugs, stories, and backlog for this project are managed through [Hyperledger's Jira](https://jira.hyperledger.org/secure/RapidBoard.jspa)
-in project IS
-* Also, make sure to join
-us on [Hyperledger's Rocket.Chat](https://chat.hyperledger.org/) at #indy-sdk to discuss. You will need a Linux Foundation login to get access to both Jira and Rocket.Chat
-* If you are interested in contributing to the SDK, please see our [contributor resources](doc/contributor-resources.md).
-* Visit the main resource for all things "Indy" to get acquainted with the code base, helpful resources, and up-to-date information: [Hyperledger Wiki-Indy](https://wiki.hyperledger.org/projects/indy).
-
-
-## Introduction to Hyperledger Indy
-
-If you have just started learning about self-sovereign identity and the Indy project, here are some resources to increase your understanding:
-=======
 All bugs, stories, and backlog for this project are managed through [Hyperledger's Jira](https://jira.hyperledger.org/secure/RapidBoard.jspa)
 in project IS (note that regular Indy tickets are in the INDY project instead...). Also, make sure to join
 us on [Hyperledger's Rocket.Chat](https://chat.hyperledger.org/) at #indy-sdk to discuss. You will need a Linux Foundation login to get access to these channels
@@ -25,31 +12,12 @@
 ## Understanding Hyperledger Indy
 
 If you have just started learning about self-sovereign identity, here are some resources to increase your understanding:
->>>>>>> ae9d7224
 
 * This extended tutorial introduces Indy, explains how the whole ecosystem works, and how the
 functions in the SDK can be used to construct rich clients: [Indy-SDK Getting-Started Guide](doc/getting-started/getting-started.md)
 
 * A recent webinar explaining self-sovereign identity using Hyperledger Indy and Sovrin: [SSI Meetup Webinar](https://youtu.be/RllH91rcFdE?t=4m30s)
 
-<<<<<<< HEAD
-* You may also want to look at the [older guide](https://github.com/hyperledger/indy-node/blob/stable/getting-started.md)
-that explored the ecosystem via command line. That material is being
-rewritten but still contains some useful ideas.
-
-## How-To Tutorials
-
-Short, simple tutorials that demonstrate how to accomplish common tasks
-are also available. See the [doc/how-tos](doc/how-tos) folder.
-
-1. [Write a DID and Query Its Verkey](doc/how-tos/write-did-and-query-verkey/README.md)
-2. [Rotate a Key](doc/how-tos/rotate-key/README.md)
-3. [Save a Schema and Cred Def](doc/how-tos/save-schema-and-cred-def/README.md)
-4. [Issue a Credential](doc/how-tos/issue-credential/README.md)
-5. [Negotiate a Proof](doc/how-tos/negotiate-proof/README.md)
-6. [Send a Secure Message](doc/how-tos/send-secure-msg/README.md)
-
-=======
 * Visit the main resource for all things "Indy" to get acquainted with the code base, helpful resources, and up-to-date information: [Hyperledger Wiki-Indy](https://wiki.hyperledger.org/projects/indy).
 
 * You may also want to look at the [older guide](https://github.com/hyperledger/indy-node/blob/stable/getting-started.md)
@@ -68,7 +36,6 @@
 5. [Negotiate a Proof](doc/how-tos/negotiate-proof/README.md)
 6. [Send a Secure Message](doc/how-tos/send-secure-msg/README.md)
 
->>>>>>> ae9d7224
 ## Installing the SDK
 ### Release channels
 The Indy SDK release process defines the following release channels:
