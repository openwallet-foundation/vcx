# VCX

Libvcx is a c-callable library built on top of Libindy that provides a high-level credential exchange protocol. 
It simplifies creation of agent applications and provides better agent-2-agent interoperability for [Hyperledger Indy](https://www.hyperledger.org/projects/hyperledger-indy)
infrastructure.

**Note** This library is currently in an **experimental** state.

## Installing the VCX
* VCX requires access to some Cloud Agent for full work. 
[Here](https://github.com/hyperledger/indy-sdk/tree/master/vcx/dummy-cloud-agent/README.md) is the simple Agent that can be used.
* VCX requires some payment plugin.
[Here](https://github.com/hyperledger/indy-sdk/tree/master/libnullpay/README.md) is the simple plugin that can be used.

### Ubuntu based distributions (Ubuntu 16.04)
It is recommended to install the VCX packages with APT:

    sudo apt-key adv --keyserver keyserver.ubuntu.com --recv-keys 68DB5E88
    sudo add-apt-repository "deb https://repo.sovrin.org/sdk/deb xenial {release channel}"
    sudo apt-get update
    sudo apt-get install -y libvcx

{release channel} must be replaced with master, rc or stable to define corresponded release channel.
Please See the section [Release channels](../README.md/#release-channels) for more details.

### OSX

To build libvcx for OSX and iOS using scripts do the following steps --
1) Add the following environment variables to your .bash_profile
export PKG_CONFIG_ALLOW_CROSS=1
export CARGO_INCREMENTAL=1
export RUST_LOG=indy=trace
export RUST_TEST_THREADS=1
for i in `ls -t /usr/local/Cellar/openssl/`; do export OPENSSL_DIR=/usr/local/Cellar/openssl/$i; break; done
export PYTHONPATH=/Users/[your_username]/[path_to_sdk]/vcx/libvcx/vcx-indy-sdk/wrappers/python:/Users/[your_username]/[path_to_sdk]/vcx/wrappers/python3:${PYTHONPATH}
#it is important that the $HOME/.cargo/bin comes first in the PATH
export PATH="$HOME/.cargo/bin:$PATH"
export PKG_CONFIG_PATH=/usr/lib/pkgconfig:/usr/local/Cellar/zeromq/4.2.5/lib/pkgconfig:/usr/local/Cellar/libsodium/1.0.12/lib/pkgconfig
2) git clone this repository
3) cd sdk/vcx/libvcx/build/macos
4) ./mac.01.libindy.setup.sh
5) source ./mac.02.libindy.env.sh
6) ./mac.03.libindy.build.sh > mac.03.libindy.build.sh 2<&1
7) ./mac.04.libvcx.setup.sh
8) source ./mac.05.libvcx.env.sh
9) ./mac.06.libvcx.build.sh > mac.06.libvcx.build.sh.out 2>&1
10) If the script ./mac.06.libvcx.build.sh terminates with the message
"signal: 11, SIGSEGV: invalid memory reference" OR "signal: 4, SIGILL: illegal instruction"
then that means the 'cargo test' command was unsuccessful OR if you have intermittent
behavior (some tests pass on one try then fail on the next) with the
'cargo test' command then execute the script ./mac.build.and.install.rust.tools.sh
After the mac.build.and.install.rust.tools.sh finishes (it will take a long long time)
then restart your terminal and then re-run all of the scripts starting at step 1)
above and they should all be successful. If they are not successful then run the
./mac.build.and.install.rust.tools.sh script one more time (it will be fast this time)
and DO NOT restart your terminal but run the ./mac.06.libvcx.build.sh script and
it should finish successfully.
11) ./mac.07.libvcx.prepare.ios.deps.sh


To build libvcx on your own you can follow these steps --
1) Install rust and rustup (https://www.rust-lang.org/install.html).
2) Install or build libindy (https://repo.evernym.com/libindy/).
    - As of now there is no distribution channel for OSX for LibIndy. [You have to build it manually.](https://github.com/hyperledger/indy-sdk/blob/master/doc/mac-build.md) 
    - Copy generated `libindy.dylib` file to `/usr/local/lib`
        - Or create a symlink in `/usr/local/lib` pointing to newly generated `libindy.dylib`, this will help in updating the libindy in future.
3) Clone this repo to your local machine.
4) Run `export OPENSSL_DIR=/usr/local/Cellar/openssl/1.0.2o_1` in terminal.
    - The version of openssl in /usr/local/Cellar/openssl may change. Set OPENSSL_DIR to the version installed on your Mac. 
    For example, run export OPENSSL_DIR=/usr/local/Cellar/openssl/1.0.2o_1 in terminal if version 1.0.2o_1 is installed.
5) From the local repository run the following commands to verify everything works:
    ```
    $ cargo build
    ```
6) Make sure all tests are passing
       ```
       $ cargo test
       ```
       If tests do not pass due to a "signal: 11, SIGSEGV: invalid memory reference" or if you have intermittent behavior (some tests pass on one try then fail on the next) , try replacing the `rustc` binary installed in step 1 in ${HOME}/.cargo/bin with a version built from the stable branch.
   
       ```
       git clone git@github.com:rust-lang/rust.git -b stable
       cd rust
       ./x.py build && ./x.py install
       ```
   
      This will install rustc, rust-gdb, rust-lldb, and rustdoc executables in /usr/local/lib
   
       Compare the version of ${HOME}/.cargo/bin/rustc with the version in /usr/local/lib
       ```
        ${HOME}/.cargo/bin/rustc --version
        /usr/local/bin/rustc --version
       ```
       It is likely that the only difference you will see in the version number is a "-dev" appended to the version in /usr/local/bin.
   
       Both ${HOME}/.cargo/bin and /usr/local/lib are likely in your PATH. It appears that when ${HOME}/.cargo/bin/cargo is used, the ${HOME}/.cargo/bin/rustc executable is used instead of /usr/local/lib/rustc, even if /usr/local/lib is first in your PATH. To fix this problem, simply delete rustc from ${HOME}/.cargo/bin. Doing so will ensure the versions in /usr/local/bin will be invoked.
   
       ```
       rm -f ${HOME}/.cargo/bin/rustc
       rm -f ${HOME}/.cargo/bin/rust-gdb
       rm -f ${HOME}/.cargo/bin/rust-lldb
       rm -f ${HOME}/.cargo/bin/rustdoc
       ```
       
       If this seems too messy to you, it is recommended that ${HOME}/.cargo be removed entirely (as if you never followed install instructions found at https://www.rust-lang.org/install.html) and build/install rust and cargo from source. To build and install cargo from source, follow instructions found at: https://github.com/rust-lang/cargo

### Android
1) Install rust and rustup (https://www.rust-lang.org/install.html).
2) Clone this repo to your local machine.
3) Install libindy (https://repo.evernym.com/libindy/).
    - As of now there is no distribution channel for Android for LibIndy. You have to build it manually.
    - Copy generated `libindy.a` file to whatever location you want
    - Set env variable `LIBINDY_DIR=<Directory_containing_libindy.a>`. e.g `export LIBINDY_DIR=/usr/local/aarch64-linux-android/libindy` libindy directory holds libindy.a
4) Run `install_toolchains.sh`. You need to run this once to setup toolchains for android
5) Run `android_build.sh aarm64` to build libvcx for aarm64 architecture.(Other architerctures will follow soon)
6) Tests are not working on Android as of now.

## How to build VCX from source

## Linux 
1) Install rust and rustup (https://www.rust-lang.org/install.html). 
2) [Install Libindy](../README.md#installing-the-sdk) 
3) Optionally [install Libnullpay](../libnullpay/README.md) to include payment functionality.
3) Clone this repo to your local machine. 
4) From the indy-sdk/vcx/libvcx folder inside this local repository run the following commands to verify everything works: 
    ``` 
    $ cargo build 
    $ cargo test 
    ``` 
5) Currently developers are using intellij for IDE development (https://www.jetbrains.com/idea/download/) with the rust plugin (https://plugins.jetbrains.com/plugin/8182-rust). 
 
## Wrappers documentation

The following wrappers are tested and complete.

* [Java](wrappers/java/README.md)
* [Python](wrappers/python3/README.md)
* [iOS](wrappers/ios/README.md)
* [NodeJS](wrappers/node/README.md)

## Getting started guide
[The tutorial](docs/getting-started/getting-started.md) which introduces Libvcx and explains how the whole ecosystem works, and how the functions in the SDK can be used to construct rich clients.

<<<<<<< HEAD
## How to Contribute
* We'd love your help; see these [instructions on how to contribute](http://bit.ly/2ugd0bq).
* You may also want to read this info about [maintainers](MAINTAINERS.md) and our process.
* We use developer certificate of origin (DCO) in all hyperledger repositories,
  so to get your pull requests accepted, you must certify your commits by signing off on each commit.
  More information can be found in [Signing Commits](doc/signing-commits.md) article.


#### Notes
* Libindy implements multithreading approach based on **mpsc channels**. 
If your application needs to use Libindy from multiple processes you should keep in mind the following restrictions:
    * Fork - duplicates only the main thread. So, child threads will not be duplicated.
      If any out-of-process requirements are possible, the caller must fork first **before any calls to Libindy**
      (otherwise the command from a child thread will hang). Fork is only available on Unix. 
    * Popen - spawns a new OS level process which will create its own child threads. Popen is cross-platform.
=======
### Example use
For the main workflow example check [demo](https://github.com/hyperledger/indy-sdk/tree/master/vcx/wrappers/python3/demo).
>>>>>>> 9c51b77c
<|MERGE_RESOLUTION|>--- conflicted
+++ resolved
@@ -141,23 +141,5 @@
 ## Getting started guide
 [The tutorial](docs/getting-started/getting-started.md) which introduces Libvcx and explains how the whole ecosystem works, and how the functions in the SDK can be used to construct rich clients.
 
-<<<<<<< HEAD
-## How to Contribute
-* We'd love your help; see these [instructions on how to contribute](http://bit.ly/2ugd0bq).
-* You may also want to read this info about [maintainers](MAINTAINERS.md) and our process.
-* We use developer certificate of origin (DCO) in all hyperledger repositories,
-  so to get your pull requests accepted, you must certify your commits by signing off on each commit.
-  More information can be found in [Signing Commits](doc/signing-commits.md) article.
-
-
-#### Notes
-* Libindy implements multithreading approach based on **mpsc channels**. 
-If your application needs to use Libindy from multiple processes you should keep in mind the following restrictions:
-    * Fork - duplicates only the main thread. So, child threads will not be duplicated.
-      If any out-of-process requirements are possible, the caller must fork first **before any calls to Libindy**
-      (otherwise the command from a child thread will hang). Fork is only available on Unix. 
-    * Popen - spawns a new OS level process which will create its own child threads. Popen is cross-platform.
-=======
 ### Example use
-For the main workflow example check [demo](https://github.com/hyperledger/indy-sdk/tree/master/vcx/wrappers/python3/demo).
->>>>>>> 9c51b77c
+For the main workflow example check [demo](https://github.com/hyperledger/indy-sdk/tree/master/vcx/wrappers/python3/demo).