use std::sync::Arc;

use crate::error::*;
use crate::storage::Storage;
use crate::storage::object_cache::ObjectCache;
use aries_vcx::core::profile::profile::Profile;
use aries_vcx::messages::connection::invite::Invitation;
use aries_vcx::messages::connection::request::Request;
use aries_vcx::messages::issuance::credential_offer::CredentialOffer;
use aries_vcx::messages::issuance::credential_proposal::CredentialProposal;
use aries_vcx::messages::proof_presentation::presentation_proposal::PresentationProposal;
<<<<<<< HEAD
use aries_vcx::messages::proof_presentation::presentation_request::PresentationRequest;
use aries_vcx::plugins::wallet::agency_client_wallet::ToBaseAgencyClientWallet;
use aries_vcx::xyz::ledger::transactions::into_did_doc;
=======
>>>>>>> 1b041049
use aries_vcx::{
    agency_client::{agency_client::AgencyClient, configuration::AgencyClientConfig},
    handlers::connection::mediated_connection::{ConnectionState, MediatedConnection},
    messages::a2a::A2AMessage,
};

pub struct ServiceMediatedConnections {
    profile: Arc<dyn Profile>,
    config_agency_client: AgencyClientConfig,
    mediated_connections: Arc<ObjectCache<MediatedConnection>>,
}

impl ServiceMediatedConnections {
    pub fn new(profile: Arc<dyn Profile>, config_agency_client: AgencyClientConfig) -> Self {
        Self {
            profile,
            config_agency_client,
            mediated_connections: Arc::new(ObjectCache::new("mediated-connections")),
        }
    }

    fn agency_client(&self) -> AgentResult<AgencyClient> {
        AgencyClient::new()
            .configure(
                self.profile.inject_wallet().to_base_agency_client_wallet(),
                &self.config_agency_client,
            )
            .map_err(|err| {
                AgentError::from_msg(
                    AgentErrorKind::GenericAriesVcxError,
                    &format!("Failed to configure agency client: {}", err),
                )
            })
    }

    pub async fn create_invitation(&self) -> AgentResult<Invitation> {
        let mut connection = MediatedConnection::create("", &self.profile, &self.agency_client()?, true).await?;
        connection.connect(&self.profile, &self.agency_client()?).await?;
        let invite = connection
            .get_invite_details()
            .ok_or_else(|| AgentError::from_kind(AgentErrorKind::InviteDetails))?
            .clone();
<<<<<<< HEAD
        self.mediated_connections.set(&connection.get_thread_id(), connection)?;
=======
        self.mediated_connections
            .insert(&connection.get_thread_id(), connection)?;
>>>>>>> 1b041049
        Ok(invite)
    }

    pub async fn receive_invitation(&self, invite: Invitation) -> AgentResult<String> {
<<<<<<< HEAD
        let ddo = into_did_doc(&self.profile, &invite).await?;
        let connection =
            MediatedConnection::create_with_invite("", &self.profile, &self.agency_client()?, invite, ddo, true)
                .await?;
        self.mediated_connections.set(&connection.get_thread_id(), connection)
=======
        let ddo = into_did_doc(self.pool_handle, &invite).await?;
        let connection = MediatedConnection::create_with_invite(
            "",
            self.wallet_handle,
            &self.agency_client()?,
            invite,
            ddo,
            true,
        )
        .await?;
        self.mediated_connections
            .insert(&connection.get_thread_id(), connection)
>>>>>>> 1b041049
    }

    pub async fn send_request(&self, thread_id: &str) -> AgentResult<()> {
        let mut connection = self.mediated_connections.get(thread_id)?;
        connection.connect(&self.profile, &self.agency_client()?).await?;
        connection
            .find_message_and_update_state(&self.profile, &self.agency_client()?)
            .await?;
        self.mediated_connections.insert(thread_id, connection)?;
        Ok(())
    }

    pub async fn accept_request(&self, thread_id: &str, request: Request) -> AgentResult<()> {
        let mut connection = self.mediated_connections.get(thread_id)?;
        connection
            .process_request(&self.profile, &self.agency_client()?, request)
            .await?;
<<<<<<< HEAD
        connection.send_response(&self.profile).await?;
        self.mediated_connections.set(thread_id, connection)?;
=======
        connection.send_response(self.wallet_handle).await?;
        self.mediated_connections.insert(thread_id, connection)?;
>>>>>>> 1b041049
        Ok(())
    }

    pub async fn send_ping(&self, thread_id: &str) -> AgentResult<()> {
        let mut connection = self.mediated_connections.get(thread_id)?;
<<<<<<< HEAD
        connection.send_ping(&self.profile, None).await?;
        self.mediated_connections.set(thread_id, connection)?;
=======
        connection.send_ping(self.wallet_handle, None).await?;
        self.mediated_connections.insert(thread_id, connection)?;
>>>>>>> 1b041049
        Ok(())
    }

    pub fn get_state(&self, thread_id: &str) -> AgentResult<ConnectionState> {
        Ok(self.mediated_connections.get(thread_id)?.get_state())
    }

    pub async fn update_state(&self, thread_id: &str) -> AgentResult<ConnectionState> {
        let mut connection = self.mediated_connections.get(thread_id)?;
        connection
            .find_message_and_update_state(&self.profile, &self.agency_client()?)
            .await?;
        self.mediated_connections.insert(thread_id, connection)?;
        Ok(self.mediated_connections.get(thread_id)?.get_state())
    }

    pub fn exists_by_id(&self, thread_id: &str) -> bool {
<<<<<<< HEAD
        self.mediated_connections.has_id(thread_id)
    }

    pub async fn get_all_proof_requests(&self) -> AgentResult<Vec<(PresentationRequest, String)>> {
        let agency_client = self.agency_client()?;
        let mut requests = Vec::<(PresentationRequest, String)>::new();
        for connection in self.mediated_connections.get_all()? {
            for (uid, message) in connection.get_messages(&agency_client).await?.into_iter() {
                if let A2AMessage::PresentationRequest(request) = message {
                    connection.update_message_status(&uid, &agency_client).await.ok();
                    requests.push((request, connection.get_thread_id()));
                }
            }
        }
        Ok(requests)
=======
        self.mediated_connections.contains_key(thread_id)
>>>>>>> 1b041049
    }
}

macro_rules! get_messages (($msg_type:ty, $a2a_msg:ident, $name:ident) => (
    impl ServiceMediatedConnections {
        pub async fn $name(&self, thread_id: &str) -> AgentResult<Vec<$msg_type>> {
            let connection = self.mediated_connections.get(thread_id)?;
            let agency_client = self.agency_client()?;
            let mut messages = Vec::<$msg_type>::new();
            for (uid, message) in connection.get_messages_noauth(&agency_client).await?.into_iter() {
                if let A2AMessage::$a2a_msg(message) = message {
                    connection
                        .update_message_status(&uid, &agency_client)
                        .await
                        .ok();
                    messages.push(message);
                }
            }
            Ok(messages)
        }
    }
));

get_messages!(Request, ConnectionRequest, get_connection_requests);
get_messages!(CredentialProposal, CredentialProposal, get_credential_proposals);
get_messages!(CredentialOffer, CredentialOffer, get_credential_offers);
get_messages!(PresentationProposal, PresentationProposal, get_proof_proposals);<|MERGE_RESOLUTION|>--- conflicted
+++ resolved
@@ -9,12 +9,8 @@
 use aries_vcx::messages::issuance::credential_offer::CredentialOffer;
 use aries_vcx::messages::issuance::credential_proposal::CredentialProposal;
 use aries_vcx::messages::proof_presentation::presentation_proposal::PresentationProposal;
-<<<<<<< HEAD
-use aries_vcx::messages::proof_presentation::presentation_request::PresentationRequest;
 use aries_vcx::plugins::wallet::agency_client_wallet::ToBaseAgencyClientWallet;
 use aries_vcx::xyz::ledger::transactions::into_did_doc;
-=======
->>>>>>> 1b041049
 use aries_vcx::{
     agency_client::{agency_client::AgencyClient, configuration::AgencyClientConfig},
     handlers::connection::mediated_connection::{ConnectionState, MediatedConnection},
@@ -57,27 +53,16 @@
             .get_invite_details()
             .ok_or_else(|| AgentError::from_kind(AgentErrorKind::InviteDetails))?
             .clone();
-<<<<<<< HEAD
-        self.mediated_connections.set(&connection.get_thread_id(), connection)?;
-=======
         self.mediated_connections
             .insert(&connection.get_thread_id(), connection)?;
->>>>>>> 1b041049
         Ok(invite)
     }
 
     pub async fn receive_invitation(&self, invite: Invitation) -> AgentResult<String> {
-<<<<<<< HEAD
         let ddo = into_did_doc(&self.profile, &invite).await?;
-        let connection =
-            MediatedConnection::create_with_invite("", &self.profile, &self.agency_client()?, invite, ddo, true)
-                .await?;
-        self.mediated_connections.set(&connection.get_thread_id(), connection)
-=======
-        let ddo = into_did_doc(self.pool_handle, &invite).await?;
         let connection = MediatedConnection::create_with_invite(
             "",
-            self.wallet_handle,
+            &self.profile,
             &self.agency_client()?,
             invite,
             ddo,
@@ -86,7 +71,6 @@
         .await?;
         self.mediated_connections
             .insert(&connection.get_thread_id(), connection)
->>>>>>> 1b041049
     }
 
     pub async fn send_request(&self, thread_id: &str) -> AgentResult<()> {
@@ -104,25 +88,15 @@
         connection
             .process_request(&self.profile, &self.agency_client()?, request)
             .await?;
-<<<<<<< HEAD
         connection.send_response(&self.profile).await?;
-        self.mediated_connections.set(thread_id, connection)?;
-=======
-        connection.send_response(self.wallet_handle).await?;
         self.mediated_connections.insert(thread_id, connection)?;
->>>>>>> 1b041049
         Ok(())
     }
 
     pub async fn send_ping(&self, thread_id: &str) -> AgentResult<()> {
         let mut connection = self.mediated_connections.get(thread_id)?;
-<<<<<<< HEAD
         connection.send_ping(&self.profile, None).await?;
-        self.mediated_connections.set(thread_id, connection)?;
-=======
-        connection.send_ping(self.wallet_handle, None).await?;
         self.mediated_connections.insert(thread_id, connection)?;
->>>>>>> 1b041049
         Ok(())
     }
 
@@ -140,25 +114,7 @@
     }
 
     pub fn exists_by_id(&self, thread_id: &str) -> bool {
-<<<<<<< HEAD
-        self.mediated_connections.has_id(thread_id)
-    }
-
-    pub async fn get_all_proof_requests(&self) -> AgentResult<Vec<(PresentationRequest, String)>> {
-        let agency_client = self.agency_client()?;
-        let mut requests = Vec::<(PresentationRequest, String)>::new();
-        for connection in self.mediated_connections.get_all()? {
-            for (uid, message) in connection.get_messages(&agency_client).await?.into_iter() {
-                if let A2AMessage::PresentationRequest(request) = message {
-                    connection.update_message_status(&uid, &agency_client).await.ok();
-                    requests.push((request, connection.get_thread_id()));
-                }
-            }
-        }
-        Ok(requests)
-=======
         self.mediated_connections.contains_key(thread_id)
->>>>>>> 1b041049
     }
 }
 
