--- conflicted
+++ resolved
@@ -17,11 +17,7 @@
     did: String,
     verkey: String,
     router: Addr<Router>,
-<<<<<<< HEAD
-    #[allow(unused)] // FIXME: Use!
-=======
     #[allow(unused)] // TODO: FIXME:
->>>>>>> ed4eb08a
     wallet_storage_config: WalletStorageConfig,
 }
 
