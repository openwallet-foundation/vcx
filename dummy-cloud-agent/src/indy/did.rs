use futures::*;
use utils::futures::*;
use indyrs::{did, IndyError, WalletHandle};

<<<<<<< HEAD
pub fn create_and_store_my_did(wallet_handle: WalletHandle, did_info: &str) -> Box<Future<Item=(String, String), Error=IndyError>> {
=======
pub fn create_and_store_my_did(wallet_handle: i32, did_info: &str) -> Box<dyn Future<Item=(String, String), Error=IndyError>> {
>>>>>>> e962d4ce
    did::create_and_store_my_did(wallet_handle, did_info)
        .into_box()
}

<<<<<<< HEAD
pub fn key_for_local_did(wallet_handle: WalletHandle, did: &str) -> Box<Future<Item=String, Error=IndyError>> {
=======
pub fn key_for_local_did(wallet_handle: i32, did: &str) -> Box<dyn Future<Item=String, Error=IndyError>> {
>>>>>>> e962d4ce
    did::key_for_local_did(wallet_handle, did)
        .into_box()
}

<<<<<<< HEAD
pub fn store_their_did(wallet_handle: WalletHandle, did_info: &str) -> Box<Future<Item=(), Error=IndyError>> {
=======
pub fn store_their_did(wallet_handle: i32, did_info: &str) -> Box<dyn Future<Item=(), Error=IndyError>> {
>>>>>>> e962d4ce
    did::store_their_did(wallet_handle, did_info)
        .into_box()
}

<<<<<<< HEAD
pub fn set_did_metadata(wallet_handle: WalletHandle, did: &str, metadata: &str) -> Box<Future<Item=(), Error=IndyError>> {
=======
pub fn set_did_metadata(wallet_handle: i32, did: &str, metadata: &str) -> Box<dyn Future<Item=(), Error=IndyError>> {
>>>>>>> e962d4ce
    did::set_did_metadata(wallet_handle, did, metadata)
        .into_box()
}

<<<<<<< HEAD
pub fn get_did_metadata(wallet_handle: WalletHandle, did: &str) -> Box<Future<Item=String, Error=IndyError>> {
=======
pub fn get_did_metadata(wallet_handle: i32, did: &str) -> Box<dyn Future<Item=String, Error=IndyError>> {
>>>>>>> e962d4ce
    did::get_did_metadata(wallet_handle, did)
        .into_box()
}<|MERGE_RESOLUTION|>--- conflicted
+++ resolved
@@ -2,47 +2,27 @@
 use utils::futures::*;
 use indyrs::{did, IndyError, WalletHandle};
 
-<<<<<<< HEAD
-pub fn create_and_store_my_did(wallet_handle: WalletHandle, did_info: &str) -> Box<Future<Item=(String, String), Error=IndyError>> {
-=======
-pub fn create_and_store_my_did(wallet_handle: i32, did_info: &str) -> Box<dyn Future<Item=(String, String), Error=IndyError>> {
->>>>>>> e962d4ce
+pub fn create_and_store_my_did(wallet_handle: WalletHandle, did_info: &str) -> Box<dyn Future<Item=(String, String), Error=IndyError>> {
     did::create_and_store_my_did(wallet_handle, did_info)
         .into_box()
 }
 
-<<<<<<< HEAD
-pub fn key_for_local_did(wallet_handle: WalletHandle, did: &str) -> Box<Future<Item=String, Error=IndyError>> {
-=======
-pub fn key_for_local_did(wallet_handle: i32, did: &str) -> Box<dyn Future<Item=String, Error=IndyError>> {
->>>>>>> e962d4ce
+pub fn key_for_local_did(wallet_handle: WalletHandle, did: &str) -> Box<dyn Future<Item=String, Error=IndyError>> {
     did::key_for_local_did(wallet_handle, did)
         .into_box()
 }
 
-<<<<<<< HEAD
-pub fn store_their_did(wallet_handle: WalletHandle, did_info: &str) -> Box<Future<Item=(), Error=IndyError>> {
-=======
-pub fn store_their_did(wallet_handle: i32, did_info: &str) -> Box<dyn Future<Item=(), Error=IndyError>> {
->>>>>>> e962d4ce
+pub fn store_their_did(wallet_handle: WalletHandle, did_info: &str) -> Box<dyn Future<Item=(), Error=IndyError>> {
     did::store_their_did(wallet_handle, did_info)
         .into_box()
 }
 
-<<<<<<< HEAD
-pub fn set_did_metadata(wallet_handle: WalletHandle, did: &str, metadata: &str) -> Box<Future<Item=(), Error=IndyError>> {
-=======
-pub fn set_did_metadata(wallet_handle: i32, did: &str, metadata: &str) -> Box<dyn Future<Item=(), Error=IndyError>> {
->>>>>>> e962d4ce
+pub fn set_did_metadata(wallet_handle: WalletHandle, did: &str, metadata: &str) -> Box<dyn Future<Item=(), Error=IndyError>> {
     did::set_did_metadata(wallet_handle, did, metadata)
         .into_box()
 }
 
-<<<<<<< HEAD
-pub fn get_did_metadata(wallet_handle: WalletHandle, did: &str) -> Box<Future<Item=String, Error=IndyError>> {
-=======
-pub fn get_did_metadata(wallet_handle: i32, did: &str) -> Box<dyn Future<Item=String, Error=IndyError>> {
->>>>>>> e962d4ce
+pub fn get_did_metadata(wallet_handle: WalletHandle, did: &str) -> Box<dyn Future<Item=String, Error=IndyError>> {
     did::get_did_metadata(wallet_handle, did)
         .into_box()
 }