--- conflicted
+++ resolved
@@ -454,13 +454,6 @@
     } else {
         Ok(request)
     }
-<<<<<<< HEAD
-}
-
-fn _get_response_json_data_field(response_json: &str) -> VcxCoreResult<Value> {
-    let res: Value = serde_json::from_str(response_json)?;
-    let result = (&res).try_get("result")?;
-    Ok(result.try_get("data")?.to_owned())
 }
 
 // #[cfg(test)]
@@ -498,7 +491,4 @@
 //         assert_unimplemented(ledger.publish_cred_def("", "").await);
 //         assert_unimplemented(ledger.publish_rev_reg_def("", "").await);
 //     }
-// }
-=======
-}
->>>>>>> 2e8c7371
+// }