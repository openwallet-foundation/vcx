--- conflicted
+++ resolved
@@ -7,16 +7,8 @@
 fmt-check:
     cargo fmt --check
 
-<<<<<<< HEAD
-clippy-workspace wallet:
-    cargo clippy --examples --tests --no-default-features -F anoncreds,vdr_proxy_ledger,legacy_proof,cheqd,{{wallet}}
-
-clippy-aries-vcx features:
-    cargo clippy -p aries_vcx --features legacy_proof --features {{features}} --no-default-features
-=======
 clippy:
     cargo clippy --examples --tests --all-features
->>>>>>> 78dce279
 
 # The following need review:
 check-workspace:
