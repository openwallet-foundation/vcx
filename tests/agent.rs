--- conflicted
+++ resolved
@@ -59,14 +59,10 @@
             let listener_wallet = WalletUtils::create_and_open_wallet("sovrin_agent_connect_works_for_remote_data", "wallet10.1", "default").unwrap();
             let trustee_wallet = WalletUtils::create_and_open_wallet("sovrin_agent_connect_works_for_remote_data", "wallet10.2", "default").unwrap();
             let (listener_did, listener_ver_key, listener_pub_key) = SignusUtils::create_and_store_my_did(listener_wallet, None).unwrap();
-<<<<<<< HEAD
-            let (trustee_did, _, _) = SignusUtils::create_my_did(trustee_wallet, r#"{"seed":"000000000000000000000000Trustee1","cid":true}"#).unwrap();
-=======
             let (trustee_did, trustee_vk, _) = SignusUtils::create_my_did(trustee_wallet, r#"{"seed":"000000000000000000000000Trustee1","cid":true}"#).unwrap();
             let sender_did = trustee_did.clone();
             let sender_wallet = trustee_wallet;
             let sender_vk = trustee_vk;
->>>>>>> 1acb3b6d
 
             let listener_nym_json = LedgerUtils::build_nym_request(trustee_did.as_str(), listener_did.as_str(), Some(listener_ver_key.as_str()), None, None).unwrap();
             LedgerUtils::sign_and_submit_request(pool_handle, trustee_wallet, trustee_did.as_str(), listener_nym_json.as_str()).unwrap();
@@ -77,11 +73,6 @@
                                                   None).unwrap();
             LedgerUtils::sign_and_submit_request(pool_handle, listener_wallet, listener_did.as_str(), listener_attrib_json.as_str()).unwrap();
 
-<<<<<<< HEAD
-            AgentUtils::listen(listener_wallet, endpoint, None, None).unwrap();
-
-            AgentUtils::connect(pool_handle, trustee_wallet, trustee_did.as_str(), listener_did.as_str(), None).unwrap();
-=======
             let listener_handle = AgentUtils::listen(endpoint, None, None).unwrap();
             AgentUtils::add_identity(listener_handle, -1, listener_wallet, listener_did.as_str()).unwrap();
 
@@ -91,7 +82,6 @@
             // FIXME
 
             AgentUtils::connect(pool_handle, sender_wallet, sender_did.as_str(), listener_did.as_str(), None).unwrap();
->>>>>>> 1acb3b6d
 
             TestUtils::cleanup_storage();
         }
@@ -114,10 +104,7 @@
                 let public_key = "2vTqP9QfNdvPr397QaFKtbVUPbhgqmAum2oDVkYsk4p9".from_base58().unwrap();
                 let socket: zmq::Socket = zmq::Context::new().socket(zmq::SocketType::ROUTER).unwrap();
                 socket.set_curve_server(true).unwrap();
-<<<<<<< HEAD
-=======
                 socket.add_curve_keypair([public_key, secret_key].concat().as_slice()).unwrap();
->>>>>>> 1acb3b6d
                 socket.bind(format!("tcp://{}", endpoint).as_str()).unwrap();
                 socket.poll(zmq::POLLIN, -1).unwrap();
                 let identity = socket.recv_string(zmq::DONTWAIT).unwrap().unwrap();
@@ -323,18 +310,11 @@
             let wallet_handle = WalletUtils::create_and_open_wallet("pool6", "wallet6", "default").unwrap();
             let (did, ver_key, pub_key): (String, String, String) = SignusUtils::create_and_store_my_did(wallet_handle, None).unwrap();
             let endpoint = "127.0.0.1:9707";
-<<<<<<< HEAD
-            let _ = AgentUtils::listen(wallet_handle, endpoint, None,
-                                       Some(Box::new(move |_, msg| {
-                                           wait_msg_from_cli_send.send(msg).unwrap();
-                                       }))).unwrap();
-=======
             let listener_handle = AgentUtils::listen(endpoint, None,
                                                      Some(Box::new(move |_, msg| {
                                                          wait_msg_from_cli_send.send(msg).unwrap();
                                                      }))).unwrap();
             AgentUtils::add_identity(listener_handle, -1, wallet_handle, did.as_str()).unwrap();
->>>>>>> 1acb3b6d
             SignusUtils::store_their_did_from_parts(wallet_handle, did.as_str(), pub_key.as_str(), ver_key.as_str(), endpoint).unwrap();
             let conn_handle = AgentUtils::connect(0, wallet_handle, did.as_str(), did.as_str(), None).unwrap();
 
@@ -359,18 +339,11 @@
             let wallet_handle = WalletUtils::create_and_open_wallet("pool9", "wallet9", "default").unwrap();
             let (did, ver_key, pub_key): (String, String, String) = SignusUtils::create_and_store_my_did(wallet_handle, None).unwrap();
             let endpoint = "127.0.0.1:9709";
-<<<<<<< HEAD
-            AgentUtils::listen(wallet_handle, endpoint, None,
-                               Some(Box::new(move |_, msg| {
-                                   wait_msg_from_cli_send.send(msg).unwrap();
-                               }))).unwrap();
-=======
             let listener_handle = AgentUtils::listen(endpoint, None,
                                                      Some(Box::new(move |_, msg| {
                                                          wait_msg_from_cli_send.send(msg).unwrap();
                                                      }))).unwrap();
             AgentUtils::add_identity(listener_handle, -1, wallet_handle, did.as_str()).unwrap();
->>>>>>> 1acb3b6d
             SignusUtils::store_their_did_from_parts(wallet_handle, did.as_str(), pub_key.as_str(), ver_key.as_str(), endpoint).unwrap();
             let conn_handle = AgentUtils::connect(0, wallet_handle, did.as_str(), did.as_str(), None).unwrap();
 
