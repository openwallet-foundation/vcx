--- conflicted
+++ resolved
@@ -368,18 +368,13 @@
 
 pub async fn prover_select_credentials(
     prover: &mut Prover,
-<<<<<<< HEAD
-    alice: &mut TestAgent<P>,
+    alice: &mut TestAgent<
+        impl IndyLedgerRead + AnoncredsLedgerRead,
+        impl IndyLedgerWrite + AnoncredsLedgerWrite,
+        impl BaseAnonCreds,
+        impl BaseWallet,
+    >,
     presentation_request: RequestPresentationV1,
-=======
-    alice: &mut TestAgent<
-        impl IndyLedgerRead + AnoncredsLedgerRead,
-        impl IndyLedgerWrite + AnoncredsLedgerWrite,
-        impl BaseAnonCreds,
-        impl BaseWallet,
-    >,
-    presentation_request: RequestPresentation,
->>>>>>> 787b51c3
     preselected_credentials: Option<&str>,
 ) -> SelectedCredentials {
     prover
@@ -407,11 +402,6 @@
     }
 }
 
-<<<<<<< HEAD
-pub async fn prover_select_credentials_and_send_proof<P: Profile>(
-    alice: &mut TestAgent<P>,
-    presentation_request: RequestPresentationV1,
-=======
 pub async fn prover_select_credentials_and_send_proof(
     alice: &mut TestAgent<
         impl IndyLedgerRead + AnoncredsLedgerRead,
@@ -419,8 +409,7 @@
         impl BaseAnonCreds,
         impl BaseWallet,
     >,
-    presentation_request: RequestPresentation,
->>>>>>> 787b51c3
+    presentation_request: RequestPresentationV1,
     preselected_credentials: Option<&str>,
 ) -> PresentationV1 {
     let mut prover = create_prover_from_request(presentation_request.clone()).await;
