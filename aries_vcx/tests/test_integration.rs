#[macro_use]
extern crate log;
extern crate serde;
#[macro_use]
extern crate serde_derive;
#[macro_use]
extern crate serde_json;

use std::fmt;

pub mod utils;

macro_rules! enum_number {
    ($name:ident { $($variant:ident = $value:expr, )* }) => {
        #[derive(Clone, Copy, Debug, Eq, PartialEq)]
        pub enum $name {
            $($variant = $value,)*
        }

        impl ::serde::Serialize for $name {
            fn serialize<S>(&self, serializer: S) -> Result<S::Ok, S::Error>
                where S: ::serde::Serializer
            {
                // Serialize the enum as a u64.
                serializer.serialize_u64(*self as u64)
            }
        }

        impl<'de> ::serde::Deserialize<'de> for $name {
            fn deserialize<D>(deserializer: D) -> Result<Self, D::Error>
                where D: ::serde::Deserializer<'de>
            {
                struct Visitor;

                impl<'de> ::serde::de::Visitor<'de> for Visitor {
                    type Value = $name;

                    fn expecting(&self, formatter: &mut fmt::Formatter) -> fmt::Result {
                        formatter.write_str("positive integer")
                    }

                    fn visit_u64<E>(self, value: u64) -> Result<$name, E>
                        where E: ::serde::de::Error
                    {
                        // Rust does not come with a simple way of converting a
                        // number to an enum, so use a big `match`.
                        match value {
                            $( $value => Ok($name::$variant), )*
                            _ => Err(E::custom(
                                format!("unknown {} value: {}",
                                stringify!($name), value))),
                        }
                    }
                }

                // Deserialize the enum from a u64.
                deserializer.deserialize_u64(Visitor)
            }
        }
    }
}

enum_number!(ProofStateType
{
    ProofUndefined = 0,
    ProofValidated = 1,
    ProofInvalid = 2,
});

#[allow(unused_imports)]
#[allow(dead_code)]
#[cfg(test)]
mod tests {
    use std::thread;
    use std::time::Duration;
    use std::convert::TryFrom;

    use rand::Rng;
    use serde_json::Value;

    use aries_vcx::{libindy, utils};
    use aries_vcx::agency_client::get_message::download_messages_noauth;
    use aries_vcx::agency_client::MessageStatusCode;
    use aries_vcx::agency_client::mocking::AgencyMockDecrypted;
    use aries_vcx::agency_client::payload::PayloadKinds;
    use aries_vcx::agency_client::update_message::{UIDsByConn, update_agency_messages};
    use aries_vcx::handlers::connection::connection::{Connection, ConnectionState};
    use aries_vcx::handlers::connection::invitee::state_machine::InviteeState;
    use aries_vcx::handlers::connection::inviter::state_machine::InviterState;
    use aries_vcx::handlers::issuance::credential_def::CredentialDef;
    use aries_vcx::handlers::issuance::holder::get_credential_offer_messages;
    use aries_vcx::handlers::issuance::holder::holder::{Holder, HolderState};
    use aries_vcx::handlers::issuance::issuer::issuer::{Issuer, IssuerConfig, IssuerState};
    use aries_vcx::handlers::proof_presentation::prover::get_proof_request_messages;
    use aries_vcx::handlers::proof_presentation::prover::prover::{Prover, ProverState};
    use aries_vcx::handlers::proof_presentation::verifier::verifier::{Verifier, VerifierState};
    use aries_vcx::handlers::out_of_band::{OutOfBand, GoalCode, HandshakeProtocol};
    use aries_vcx::handlers::out_of_band::sender::sender::OutOfBandSender;
    use aries_vcx::handlers::out_of_band::receiver::receiver::OutOfBandReceiver;
    use aries_vcx::libindy::utils::anoncreds::test_utils::create_and_write_test_schema;
    use aries_vcx::libindy::utils::wallet::*;
    use aries_vcx::messages::a2a::A2AMessage;
    use aries_vcx::messages::ack::test_utils::_ack;
    use aries_vcx::messages::connection::invite::Invitation;
    use aries_vcx::messages::issuance::credential_offer::CredentialOffer;
    use aries_vcx::messages::proof_presentation::presentation_request::PresentationRequest;
    use aries_vcx::messages::connection::service::FullService;
    use aries_vcx::messages::connection::service::ServiceResolvable;
    use aries_vcx::settings;
    use aries_vcx::utils::{
        constants::{TEST_TAILS_FILE, TEST_TAILS_URL},
        get_temp_dir_path,
    };
    use aries_vcx::utils::constants;
    use aries_vcx::utils::devsetup::*;
    use aries_vcx::utils::filters;
    use aries_vcx::utils::mockdata::mockdata_connection::{ARIES_CONNECTION_ACK, ARIES_CONNECTION_INVITATION, ARIES_CONNECTION_REQUEST, CONNECTION_SM_INVITEE_COMPLETED, CONNECTION_SM_INVITEE_INVITED, CONNECTION_SM_INVITEE_REQUESTED, CONNECTION_SM_INVITER_COMPLETED};
    use aries_vcx::utils::mockdata::mockdata_proof::REQUESTED_ATTRIBUTES;
    use aries_vcx::utils::plugins::init_plugin;

    use crate::utils::devsetup_agent::test::{Alice, Faber, TestAgent};

    use super::*;

    pub fn create_and_store_credential_def(attr_list: &str, support_rev: bool) -> (String, String, String, String, CredentialDef, Option<String>) {
        /* create schema */
        let (schema_id, schema_json) = create_and_write_test_schema(attr_list);

        let name: String = aries_vcx::utils::random::generate_random_name();
        let institution_did = settings::get_config_value(settings::CONFIG_INSTITUTION_DID).unwrap();

        /* create cred-def */
        let mut revocation_details = json!({"support_revocation":support_rev});
        if support_rev {
            revocation_details["tails_file"] = json!(get_temp_dir_path(TEST_TAILS_FILE).to_str().unwrap().to_string());
            revocation_details["tails_url"] = json!(TEST_TAILS_URL);
            revocation_details["max_creds"] = json!(10);
        }
        let cred_def = CredentialDef::create("1".to_string(),
                                             name,
                                             institution_did.clone(),
                                             schema_id.clone(),
                                             "tag1".to_string(),
                                             revocation_details.to_string()).unwrap();

        thread::sleep(Duration::from_millis(1000));
        let cred_def_id = cred_def.get_cred_def_id();
        thread::sleep(Duration::from_millis(1000));
        let (_, cred_def_json) = libindy::utils::anoncreds::get_cred_def_json(&cred_def_id).unwrap();
        let rev_reg_id = cred_def.get_rev_reg_id();
        (schema_id, schema_json, cred_def_id.to_string(), cred_def_json, cred_def, rev_reg_id)
    }

    fn attr_names() -> (String, String, String, String, String) {
        let address1 = "Address1".to_string();
        let address2 = "address2".to_string();
        let city = "CITY".to_string();
        let state = "State".to_string();
        let zip = "zip".to_string();
        (address1, address2, city, state, zip)
    }

    fn requested_attrs(did: &str, schema_id: &str, cred_def_id: &str, from: Option<u64>, to: Option<u64>) -> Value {
        let (address1, address2, city, state, zip) = attr_names();
        json!([
           {
              "name":address1,
               "non_revoked": {"from": from, "to": to},
              "restrictions": [{
                "issuer_did": did,
                "schema_id": schema_id,
                "cred_def_id": cred_def_id,
               }]
           },
           {
              "name":address2,
               "non_revoked": {"from": from, "to": to},
              "restrictions": [{
                "issuer_did": did,
                "schema_id": schema_id,
                "cred_def_id": cred_def_id,
               }],
           },
           {
              "name":city,
               "non_revoked": {"from": from, "to": to},
              "restrictions": [{
                "issuer_did": did,
                "schema_id": schema_id,
                "cred_def_id": cred_def_id,
               }]
           },
           {
              "name":state,
               "non_revoked": {"from": from, "to": to},
              "restrictions": [{
                "issuer_did": did,
                "schema_id": schema_id,
                "cred_def_id": cred_def_id,
               }]
           },
           {
              "name":zip,
               "non_revoked": {"from": from, "to": to},
              "restrictions": [{
                "issuer_did": did,
                "schema_id": schema_id,
                "cred_def_id": cred_def_id,
               }]
           }
        ])
    }

    fn create_and_send_cred_offer(faber: &mut Faber, did: &str, cred_def: &CredentialDef, connection: &Connection, credential_data: &str, comment: Option<&str>) -> Issuer {
        faber.activate().unwrap();
        info!("create_and_send_cred_offer >> creating issuer credential");
        let issuer_config = IssuerConfig {
            cred_def_id: cred_def.get_cred_def_id(),
            rev_reg_id: cred_def.get_rev_reg_id(),
            tails_file: cred_def.get_tails_file(),
        };
        let mut issuer = Issuer::create(&issuer_config, &credential_data, "1").unwrap();
        info!("create_and_send_cred_offer :: sending credential offer");
        issuer.send_credential_offer(connection.send_message_closure().unwrap(), comment.map(|s| String::from(s))).unwrap();
        info!("create_and_send_cred_offer :: credential offer was sent");
        thread::sleep(Duration::from_millis(2000));
        issuer
    }

    fn send_cred_req(alice: &mut Alice, connection: &Connection, comment: Option<&str>) -> Holder {
        info!("send_cred_req >>> switching to consumer");
        alice.activate().unwrap();
        info!("send_cred_req :: getting offers");
        let credential_offers = get_credential_offer_messages(connection).unwrap();
        let credential_offers = match comment {
            Some(comment) => {
                let filtered = filters::filter_credential_offers_by_comment(&credential_offers, comment).unwrap();
                info!("send_cred_req :: credential offer  messages filtered by comment {}: {}", comment, filtered);
                filtered
            }
            _ => credential_offers.to_string()
        };
        let offers: Value = serde_json::from_str(&credential_offers).unwrap();
        let offers = offers.as_array().unwrap();
        assert_eq!(offers.len(), 1);
        let offer = serde_json::to_string(&offers[0]).unwrap();
        info!("send_cred_req :: creating credential from offer");
        let cred_offer: CredentialOffer = serde_json::from_str(&offer).unwrap();
        let mut holder = Holder::create(cred_offer, "TEST_CREDENTIAL").unwrap();
        assert_eq!(HolderState::OfferReceived, holder.get_state());
        info!("send_cred_req :: sending credential request");
        let my_pw_did = connection.pairwise_info().pw_did.to_string();
        holder.send_request(my_pw_did, connection.send_message_closure().unwrap()).unwrap();
        thread::sleep(Duration::from_millis(2000));
        holder
    }

    fn send_credential(consumer: &mut Alice, institution: &mut Faber, issuer_credential: &mut Issuer, issuer_to_consumer: &Connection, consumer_to_issuer: &Connection, holder_credential: &mut Holder, revokable: bool) {
        institution.activate().unwrap();
        info!("send_credential >>> getting offers");
        let thread_id = issuer_credential.get_thread_id().unwrap();
        assert_eq!(issuer_credential.is_revokable().unwrap(), revokable);
        issuer_credential.update_state(issuer_to_consumer).unwrap();
        assert_eq!(IssuerState::RequestReceived, issuer_credential.get_state());
        assert_eq!(issuer_credential.is_revokable().unwrap(), revokable);
        assert_eq!(thread_id, issuer_credential.get_thread_id().unwrap());

        info!("send_credential >>> sending credential");
        issuer_credential.send_credential(issuer_to_consumer.send_message_closure().unwrap()).unwrap();
        thread::sleep(Duration::from_millis(2000));
        assert_eq!(thread_id, issuer_credential.get_thread_id().unwrap());

        consumer.activate().unwrap();
        info!("send_credential >>> storing credential");
        assert_eq!(thread_id, holder_credential.get_thread_id().unwrap());
        assert_eq!(holder_credential.is_revokable().unwrap(), revokable);
        holder_credential.update_state(consumer_to_issuer).unwrap();
        assert_eq!(HolderState::Finished, holder_credential.get_state());
        assert_eq!(holder_credential.is_revokable().unwrap(), revokable);
        assert_eq!(thread_id, holder_credential.get_thread_id().unwrap());

        if revokable {
            thread::sleep(Duration::from_millis(2000));
            assert_eq!(holder_credential.get_tails_location().unwrap(), TEST_TAILS_URL.to_string());
        }
    }

    fn send_proof_request(faber: &mut Faber, connection: &Connection, requested_attrs: &str, requested_preds: &str, revocation_interval: &str, request_name: Option<&str>) -> Verifier {
        faber.activate().unwrap();
        let mut verifier = Verifier::create("1".to_string(),
                                            requested_attrs.to_string(),
                                            requested_preds.to_string(),
                                            revocation_interval.to_string(),
                                            String::from(request_name.unwrap_or("name"))).unwrap();
        verifier.send_presentation_request(connection.send_message_closure().unwrap(), None).unwrap();
        thread::sleep(Duration::from_millis(2000));
        verifier
    }

    fn create_proof_request(faber: &mut Faber, requested_attrs: &str, requested_preds: &str, revocation_interval: &str, request_name: Option<&str>) -> PresentationRequest {
        faber.activate().unwrap();
        let mut verifier = Verifier::create("1".to_string(),
                                            requested_attrs.to_string(),
                                            requested_preds.to_string(),
                                            revocation_interval.to_string(),
                                            String::from(request_name.unwrap_or("name"))).unwrap();
        verifier.generate_presentation_request().unwrap()
    }

    fn create_proof(alice: &mut Alice, connection: &Connection, request_name: Option<&str>) -> Prover {
        alice.activate().unwrap();
        info!("create_proof >>> getting proof request messages");
        let requests = {
            let _requests = get_proof_request_messages(connection).unwrap();
            info!("create_proof :: get proof request messages returned {}", _requests);
            match request_name {
                Some(request_name) => {
                    let filtered = filters::filter_proof_requests_by_name(&_requests, request_name).unwrap();
                    info!("create_proof :: proof request messages filtered by name {}: {}", request_name, filtered);
                    filtered
                }
                _ => _requests.to_string()
            }
        };
        let requests: Value = serde_json::from_str(&requests).unwrap();
        let requests = requests.as_array().unwrap();
        assert_eq!(requests.len(), 1);
        let request = serde_json::to_string(&requests[0]).unwrap();
        let presentation_request: PresentationRequest = serde_json::from_str(&request).unwrap();
        Prover::create(utils::constants::DEFAULT_PROOF_NAME, presentation_request).unwrap()
    }

    fn generate_and_send_proof(alice: &mut Alice, prover: &mut Prover, connection: &Connection, selected_credentials: &str) {
        alice.activate().unwrap();
        let thread_id = prover.get_thread_id().unwrap();
        info!("generate_and_send_proof >>> generating proof using selected credentials {}", selected_credentials);
        prover.generate_presentation(selected_credentials.into(), "{}".to_string()).unwrap();
        assert_eq!(thread_id, prover.get_thread_id().unwrap());

        info!("generate_and_send_proof :: proof generated, sending proof");
        prover.send_presentation(&connection.send_message_closure().unwrap()).unwrap();
        info!("generate_and_send_proof :: proof sent");
        assert_eq!(thread_id, prover.get_thread_id().unwrap());

        assert_eq!(ProverState::PresentationSent, prover.get_state());
        thread::sleep(Duration::from_millis(5000));
    }

    fn revoke_credential(faber: &mut Faber, issuer_credential: &Issuer, rev_reg_id: Option<String>) {
        faber.activate().unwrap();
        // GET REV REG DELTA BEFORE REVOCATION
        let (_, delta, timestamp) = libindy::utils::anoncreds::get_rev_reg_delta_json(&rev_reg_id.clone().unwrap(), None, None).unwrap();
        info!("revoking credential");
        issuer_credential.revoke_credential(true).unwrap();
        let (_, delta_after_revoke, _) = libindy::utils::anoncreds::get_rev_reg_delta_json(&rev_reg_id.unwrap(), Some(timestamp + 1), None).unwrap();
        assert_ne!(delta, delta_after_revoke);
    }

    fn revoke_credential_local(faber: &mut Faber, issuer_credential: &Issuer, rev_reg_id: Option<String>) {
        faber.activate().unwrap();
        let (_, delta, timestamp) = libindy::utils::anoncreds::get_rev_reg_delta_json(&rev_reg_id.clone().unwrap(), None, None).unwrap();
        info!("revoking credential locally");
        issuer_credential.revoke_credential(false).unwrap();
        let (_, delta_after_revoke, _) = libindy::utils::anoncreds::get_rev_reg_delta_json(&rev_reg_id.unwrap(), Some(timestamp + 1), None).unwrap();
        assert_ne!(delta, delta_after_revoke); // They will not equal as we have saved the delta in cache
    }

    fn rotate_rev_reg(faber: &mut Faber, cred_def: &mut CredentialDef) {
        faber.activate().unwrap();
        let revocation_details = json!({
            "tails_file": json!(get_temp_dir_path(TEST_TAILS_FILE).to_str().unwrap().to_string()),
            "tails_url": json!(TEST_TAILS_URL),
            "max_creds": json!(10)
        }).to_string();
        cred_def.rotate_rev_reg(&revocation_details).unwrap();
    }

    fn publish_revocation(institution: &mut Faber, rev_reg_id: String) {
        institution.activate().unwrap();
        libindy::utils::anoncreds::publish_local_revocations(rev_reg_id.as_str()).unwrap();
    }

    fn _create_address_schema() -> (String, String, String, String, CredentialDef, Option<String>) {
        info!("test_real_proof_with_revocation >>> CREATE SCHEMA AND CRED DEF");
        let attrs_list = json!(["address1", "address2", "city", "state", "zip"]).to_string();
        create_and_store_credential_def(&attrs_list, true)
    }

    fn _exchange_credential(consumer: &mut Alice, institution: &mut Faber, credential_data: String, cred_def: &CredentialDef, consumer_to_issuer: &Connection, issuer_to_consumer: &Connection, comment: Option<&str>) -> Issuer {
        info!("Generated credential data: {}", credential_data);
        let mut issuer_credential = create_and_send_cred_offer(institution, settings::CONFIG_INSTITUTION_DID, cred_def, issuer_to_consumer, &credential_data, comment);
        info!("AS CONSUMER SEND CREDENTIAL REQUEST");
        let mut holder_credential = send_cred_req(consumer, consumer_to_issuer, comment);
        info!("AS INSTITUTION SEND CREDENTIAL");
        send_credential(consumer, institution, &mut issuer_credential, issuer_to_consumer, consumer_to_issuer, &mut holder_credential, true);
        issuer_credential
    }

    fn _issue_address_credential(consumer: &mut Alice, institution: &mut Faber, consumer_to_institution: &Connection, institution_to_consumer: &Connection) -> (String, String, Option<String>, CredentialDef, Issuer) {
        let (schema_id, _schema_json, cred_def_id, _cred_def_json, cred_def, rev_reg_id) = _create_address_schema();

        info!("test_real_proof_with_revocation :: AS INSTITUTION SEND CREDENTIAL OFFER");
        let (address1, address2, city, state, zip) = attr_names();
        let credential_data = json!({address1: "123 Main St", address2: "Suite 3", city: "Draper", state: "UT", zip: "84000"}).to_string();

        let credential_handle = _exchange_credential(consumer, institution, credential_data, &cred_def, consumer_to_institution, institution_to_consumer, None);
        (schema_id, cred_def_id, rev_reg_id, cred_def, credential_handle)
    }

    fn _verifier_create_proof_and_send_request(institution: &mut Faber, institution_to_consumer: &Connection, schema_id: &str, cred_def_id: &str, request_name: Option<&str>) -> Verifier {
        institution.activate().unwrap();
        let institution_did = settings::get_config_value(settings::CONFIG_INSTITUTION_DID).unwrap();
        let _requested_attrs = requested_attrs(&institution_did, &schema_id, &cred_def_id, None, None);
        let requested_attrs_string = serde_json::to_string(&_requested_attrs).unwrap();
        send_proof_request(institution, institution_to_consumer, &requested_attrs_string, "[]", "{}", request_name)
    }

    fn _prover_select_credentials_and_send_proof(consumer: &mut Alice, consumer_to_institution: &Connection, request_name: Option<&str>, requested_values: Option<&str>) {
        consumer.activate().unwrap();
        info!("Prover :: Going to create proof");
        let mut prover = create_proof(consumer, consumer_to_institution, request_name);
        info!("Prover :: Retrieving matching credentials");
        let retrieved_credentials = prover.retrieve_credentials().unwrap();
        info!("Prover :: Based on proof, retrieved credentials: {}", &retrieved_credentials);
        let selected_credentials_value = match requested_values {
            Some(requested_values) => {
                let credential_data = prover.presentation_request_data().unwrap();
                retrieved_to_selected_credentials_specific(&retrieved_credentials, requested_values, &credential_data, true)
            }
            _ => retrieved_to_selected_credentials_simple(&retrieved_credentials, true)
        };
        let selected_credentials_str = serde_json::to_string(&selected_credentials_value).unwrap();
        info!("Prover :: Retrieved credential converted to selected: {}", &selected_credentials_str);
        generate_and_send_proof(consumer, &mut prover, consumer_to_institution, &selected_credentials_str);
    }

    #[cfg(feature = "agency_pool_tests")]
    #[test]
    fn test_basic_revocation() {
        let _setup = SetupLibraryAgencyV2::init();
        let mut institution = Faber::setup();
        let mut consumer = Alice::setup();

        let (consumer_to_institution, institution_to_consumer) = create_connected_connections(&mut consumer, &mut institution);
        let (schema_id, cred_def_id, rev_reg_id, _cred_def, credential_handle) = _issue_address_credential(&mut consumer, &mut institution, &consumer_to_institution, &institution_to_consumer);

        let time_before_revocation = time::get_time().sec as u64;
        info!("test_basic_revocation :: verifier :: Going to revoke credential");
        revoke_credential(&mut institution, &credential_handle, rev_reg_id);
        thread::sleep(Duration::from_millis(2000));
        let time_after_revocation = time::get_time().sec as u64;

        let institution_did = settings::get_config_value(settings::CONFIG_INSTITUTION_DID).unwrap();
        let _requested_attrs = requested_attrs(&institution_did, &schema_id, &cred_def_id, None, Some(time_after_revocation));
        let interval = json!({"from": time_before_revocation - 100, "to": time_after_revocation}).to_string();
        let requested_attrs_string = serde_json::to_string(&_requested_attrs).unwrap();

        info!("test_basic_revocation :: Going to seng proof request with attributes {}", &requested_attrs_string);
        let mut verifier = send_proof_request(&mut institution, &institution_to_consumer, &requested_attrs_string, "[]", &interval, None);

        _prover_select_credentials_and_send_proof(&mut consumer, &consumer_to_institution, None, None);

        info!("test_basic_revocation :: verifier :: going to verify proof");
        institution.activate().unwrap();
        verifier.update_state(&institution_to_consumer).unwrap();
        assert_eq!(verifier.presentation_status(), ProofStateType::ProofInvalid as u32);
    }

    #[cfg(feature = "agency_pool_tests")]
    #[test]
    fn test_local_revocation() {
        let _setup = SetupLibraryAgencyV2::init();
        let mut institution = Faber::setup();
        let mut consumer = Alice::setup();

        let (consumer_to_institution, institution_to_consumer) = create_connected_connections(&mut consumer, &mut institution);
        let (schema_id, cred_def_id, rev_reg_id, _cred_def, issuer_credential) = _issue_address_credential(&mut consumer, &mut institution, &consumer_to_institution, &institution_to_consumer);

        revoke_credential_local(&mut institution, &issuer_credential, rev_reg_id.clone());
        let request_name1 = Some("request1");
        let mut verifier = _verifier_create_proof_and_send_request(&mut institution, &institution_to_consumer, &schema_id, &cred_def_id, request_name1);
        _prover_select_credentials_and_send_proof(&mut consumer, &consumer_to_institution, request_name1, None);

        institution.activate().unwrap();
        verifier.update_state(&institution_to_consumer).unwrap();
        assert_eq!(verifier.presentation_status(), ProofStateType::ProofValidated as u32);

        publish_revocation(&mut institution, rev_reg_id.clone().unwrap());
        let request_name2 = Some("request2");
        let mut verifier = _verifier_create_proof_and_send_request(&mut institution, &institution_to_consumer, &schema_id, &cred_def_id, request_name2);
        _prover_select_credentials_and_send_proof(&mut consumer, &consumer_to_institution, request_name2, None);

        institution.activate().unwrap();
        verifier.update_state(&institution_to_consumer).unwrap();
        assert_eq!(verifier.presentation_status(), ProofStateType::ProofInvalid as u32);
    }

    #[cfg(feature = "agency_pool_tests")]
    #[test]
    fn test_double_issuance_separate_issuer_and_consumers() {
        let _setup = SetupLibraryAgencyV2ZeroFees::init();
        let mut issuer = Faber::setup();
        let mut verifier = Faber::setup();
        let mut consumer1 = Alice::setup();
        let mut consumer2 = Alice::setup();
        let (consumer1_to_verifier, verifier_to_consumer1) = create_connected_connections(&mut consumer1, &mut verifier);
        let (consumer1_to_issuer, issuer_to_consumer1) = create_connected_connections(&mut consumer1, &mut issuer);
        let (consumer2_to_verifier, verifier_to_consumer2) = create_connected_connections(&mut consumer2, &mut verifier);
        let (consumer2_to_issuer, issuer_to_consumer2) = create_connected_connections(&mut consumer2, &mut issuer);

        let (schema_id, _schema_json, cred_def_id, _cred_def_json, cred_def, _rev_reg_id) = _create_address_schema();
        let (address1, address2, city, state, zip) = attr_names();
        let credential_data1 = json!({address1.clone(): "123 Main St", address2.clone(): "Suite 3", city.clone(): "Draper", state.clone(): "UT", zip.clone(): "84000"}).to_string();
        let _credential_handle1 = _exchange_credential(&mut consumer1, &mut issuer, credential_data1, &cred_def, &consumer1_to_issuer, &issuer_to_consumer1, None);
        let credential_data2 = json!({address1.clone(): "101 Tela Lane", address2.clone(): "Suite 1", city.clone(): "SLC", state.clone(): "WA", zip.clone(): "8721"}).to_string();
        let _credential_handle2 = _exchange_credential(&mut consumer2, &mut issuer, credential_data2, &cred_def, &consumer2_to_issuer, &issuer_to_consumer2, None);

        let request_name1 = Some("request1");
        let mut proof_verifier = _verifier_create_proof_and_send_request(&mut verifier, &verifier_to_consumer1, &schema_id, &cred_def_id, request_name1);
        _prover_select_credentials_and_send_proof(&mut consumer1, &consumer1_to_verifier, None, None);
        verifier.activate().unwrap();
        proof_verifier.update_state(&verifier_to_consumer1).unwrap();
        assert_eq!(proof_verifier.presentation_status(), ProofStateType::ProofValidated as u32);

        let request_name2 = Some("request2");
        let mut proof_verifier = _verifier_create_proof_and_send_request(&mut verifier, &verifier_to_consumer2, &schema_id, &cred_def_id, request_name2);
        _prover_select_credentials_and_send_proof(&mut consumer2, &consumer2_to_verifier, None, None);
        verifier.activate().unwrap();
        proof_verifier.update_state(&verifier_to_consumer2).unwrap();
        assert_eq!(proof_verifier.presentation_status(), ProofStateType::ProofValidated as u32);
    }

    #[cfg(feature = "agency_pool_tests")]
    #[test]
    fn test_double_issuance_separate_issuer() {
        let _setup = SetupLibraryAgencyV2ZeroFees::init();
        let mut issuer = Faber::setup();
        let mut verifier = Faber::setup();
        let mut consumer = Alice::setup();

        let (consumer_to_verifier, verifier_to_consumer) = create_connected_connections(&mut consumer, &mut verifier);
        let (consumer_to_issuer, issuer_to_consumer) = create_connected_connections(&mut consumer, &mut issuer);

        let (schema_id, cred_def_id, _rev_reg_id, _cred_def, _credential_handle) = _issue_address_credential(&mut consumer, &mut issuer, &consumer_to_issuer, &issuer_to_consumer);
        issuer.activate().unwrap();
        let request_name1 = Some("request1");
        let mut proof_verifier = _verifier_create_proof_and_send_request(&mut verifier, &verifier_to_consumer, &schema_id, &cred_def_id, request_name1);
        _prover_select_credentials_and_send_proof(&mut consumer, &consumer_to_verifier, request_name1, None);
        verifier.activate().unwrap();
        proof_verifier.update_state(&verifier_to_consumer).unwrap();
        assert_eq!(proof_verifier.presentation_status(), ProofStateType::ProofValidated as u32);

        let request_name2 = Some("request2");
        let mut proof_verifier = _verifier_create_proof_and_send_request(&mut verifier, &verifier_to_consumer, &schema_id, &cred_def_id, request_name2);
        _prover_select_credentials_and_send_proof(&mut consumer, &consumer_to_verifier, request_name2, None);
        verifier.activate().unwrap();
        proof_verifier.update_state(&verifier_to_consumer).unwrap();
        assert_eq!(proof_verifier.presentation_status(), ProofStateType::ProofValidated as u32);
    }

    #[cfg(feature = "agency_pool_tests")]
    #[test]
    fn test_double_issuance_issuer_is_verifier() {
        let _setup = SetupLibraryAgencyV2::init();
        let mut institution = Faber::setup();
        let mut consumer = Alice::setup();
        let (consumer_to_institution, institution_to_consumer) = create_connected_connections(&mut consumer, &mut institution);

        let (schema_id, _schema_json, cred_def_id, _cred_def_json, cred_def, _rev_reg_id) = _create_address_schema();
        let (address1, address, city, state, zip) = attr_names();
        let credential_data = json!({address1.clone(): "5th Avenue", address.clone(): "Suite 1234", city.clone(): "NYC", state.clone(): "NYS", zip.clone(): "84712"}).to_string();
        let _credential_handle = _exchange_credential(&mut consumer, &mut institution, credential_data, &cred_def, &consumer_to_institution, &institution_to_consumer, None);

        let request_name1 = Some("request1");
        let mut verifier = _verifier_create_proof_and_send_request(&mut institution, &institution_to_consumer, &schema_id, &cred_def_id, request_name1);
        _prover_select_credentials_and_send_proof(&mut consumer, &consumer_to_institution, request_name1, None);
        institution.activate().unwrap();
        verifier.update_state(&institution_to_consumer).unwrap();
        assert_eq!(verifier.presentation_status(), ProofStateType::ProofValidated as u32);

        let request_name2 = Some("request2");
        let mut verifier = _verifier_create_proof_and_send_request(&mut institution, &institution_to_consumer, &schema_id, &cred_def_id, request_name2);
        _prover_select_credentials_and_send_proof(&mut consumer, &consumer_to_institution, request_name2, None);
        institution.activate().unwrap();
        verifier.update_state(&institution_to_consumer).unwrap();
        assert_eq!(verifier.presentation_status(), ProofStateType::ProofValidated as u32);
    }

    #[cfg(feature = "agency_pool_tests")]
    #[test]
    fn test_batch_revocation() {
        let _setup = SetupLibraryAgencyV2ZeroFees::init();
        let mut institution = Faber::setup();
        let mut consumer1 = Alice::setup();
        let mut consumer2 = Alice::setup();
        let mut consumer3 = Alice::setup();
        let (consumer_to_institution1, institution_to_consumer1) = create_connected_connections(&mut consumer1, &mut institution);
        let (consumer_to_institution2, institution_to_consumer2) = create_connected_connections(&mut consumer2, &mut institution);
        let (consumer_to_institution3, institution_to_consumer3) = create_connected_connections(&mut consumer3, &mut institution);
        // assert_ne!(institution_to_consumer1, institution_to_consumer2);
        // assert_ne!(institution_to_consumer1, institution_to_consumer3);
        // assert_ne!(institution_to_consumer2, institution_to_consumer3);
        // assert_ne!(consumer_to_institution1, consumer_to_institution2);
        // assert_ne!(consumer_to_institution1, consumer_to_institution3);
        // assert_ne!(consumer_to_institution2, consumer_to_institution3);

        // Issue and send three credentials of the same schema
        let (schema_id, _schema_json, cred_def_id, _cred_def_json, cred_def, rev_reg_id) = _create_address_schema();
        let (address1, address2, city, state, zip) = attr_names();
        let credential_data1 = json!({address1.clone(): "123 Main St", address2.clone(): "Suite 3", city.clone(): "Draper", state.clone(): "UT", zip.clone(): "84000"}).to_string();
        let credential_handle1 = _exchange_credential(&mut consumer1, &mut institution, credential_data1, &cred_def, &consumer_to_institution1, &institution_to_consumer1, None);
        let credential_data2 = json!({address1.clone(): "101 Tela Lane", address2.clone(): "Suite 1", city.clone(): "SLC", state.clone(): "WA", zip.clone(): "8721"}).to_string();
        let credential_handle2 = _exchange_credential(&mut consumer2, &mut institution, credential_data2, &cred_def, &consumer_to_institution2, &institution_to_consumer2, None);
        let credential_data3 = json!({address1.clone(): "5th Avenue", address2.clone(): "Suite 1234", city.clone(): "NYC", state.clone(): "NYS", zip.clone(): "84712"}).to_string();
        let credential_handle3 = _exchange_credential(&mut consumer3, &mut institution, credential_data3, &cred_def, &consumer_to_institution3, &institution_to_consumer3, None);

        revoke_credential_local(&mut institution, &credential_handle1, rev_reg_id.clone());
        revoke_credential_local(&mut institution, &credential_handle2, rev_reg_id.clone());

        // Revoke two locally and verify their are all still valid
        let request_name1 = Some("request1");
        let mut verifier1 = _verifier_create_proof_and_send_request(&mut institution, &institution_to_consumer1, &schema_id, &cred_def_id, request_name1);
        _prover_select_credentials_and_send_proof(&mut consumer1, &consumer_to_institution1, request_name1, None);
        let mut verifier2 = _verifier_create_proof_and_send_request(&mut institution, &institution_to_consumer2, &schema_id, &cred_def_id, request_name1);
        _prover_select_credentials_and_send_proof(&mut consumer2, &consumer_to_institution2, request_name1, None);
        let mut verifier3 = _verifier_create_proof_and_send_request(&mut institution, &institution_to_consumer3, &schema_id, &cred_def_id, request_name1);
        _prover_select_credentials_and_send_proof(&mut consumer3, &consumer_to_institution3, request_name1, None);

        institution.activate().unwrap();
        verifier1.update_state(&institution_to_consumer1).unwrap();
        verifier2.update_state(&institution_to_consumer2).unwrap();
        verifier3.update_state(&institution_to_consumer3).unwrap();
        assert_eq!(verifier1.presentation_status(), ProofStateType::ProofValidated as u32);
        assert_eq!(verifier2.presentation_status(), ProofStateType::ProofValidated as u32);
        assert_eq!(verifier3.presentation_status(), ProofStateType::ProofValidated as u32);

        // Publish revocations and verify the two are invalid, third still valid
        publish_revocation(&mut institution, rev_reg_id.clone().unwrap());
        thread::sleep(Duration::from_millis(2000));
        let request_name2 = Some("request2");
        let mut verifier1 = _verifier_create_proof_and_send_request(&mut institution, &institution_to_consumer1, &schema_id, &cred_def_id, request_name2);
        _prover_select_credentials_and_send_proof(&mut consumer1, &consumer_to_institution1, request_name2, None);
        let mut verifier2 = _verifier_create_proof_and_send_request(&mut institution, &institution_to_consumer2, &schema_id, &cred_def_id, request_name2);
        _prover_select_credentials_and_send_proof(&mut consumer2, &consumer_to_institution2, request_name2, None);
        let mut verifier3 = _verifier_create_proof_and_send_request(&mut institution, &institution_to_consumer3, &schema_id, &cred_def_id, request_name2);
        _prover_select_credentials_and_send_proof(&mut consumer3, &consumer_to_institution3, request_name2, None);
        assert_ne!(verifier1, verifier2);
        assert_ne!(verifier1, verifier3);
        assert_ne!(verifier2, verifier3);

        institution.activate().unwrap();
        verifier1.update_state(&institution_to_consumer1).unwrap();
        verifier2.update_state(&institution_to_consumer2).unwrap();
        verifier3.update_state(&institution_to_consumer3).unwrap();
        assert_eq!(verifier1.presentation_status(), ProofStateType::ProofInvalid as u32);
        assert_eq!(verifier2.presentation_status(), ProofStateType::ProofInvalid as u32);
        assert_eq!(verifier3.presentation_status(), ProofStateType::ProofValidated as u32);
    }

    #[cfg(feature = "agency_pool_tests")]
    #[test]
    fn test_revoked_credential_might_still_work() {
        let _setup = SetupLibraryAgencyV2::init();
        let mut institution = Faber::setup();
        let mut consumer = Alice::setup();

        let (consumer_to_institution, institution_to_consumer) = create_connected_connections(&mut consumer, &mut institution);
        let (schema_id, cred_def_id, rev_reg_id, _cred_def, credential_handle) = _issue_address_credential(&mut consumer, &mut institution, &consumer_to_institution, &institution_to_consumer);

        thread::sleep(Duration::from_millis(1000));
        let time_before_revocation = time::get_time().sec as u64;
        thread::sleep(Duration::from_millis(2000));
        info!("test_revoked_credential_might_still_work :: verifier :: Going to revoke credential");
        revoke_credential(&mut institution, &credential_handle, rev_reg_id);
        thread::sleep(Duration::from_millis(2000));

        let from = time_before_revocation - 100;
        let to = time_before_revocation;
        let institution_did = settings::get_config_value(settings::CONFIG_INSTITUTION_DID).unwrap();
        let _requested_attrs = requested_attrs(&institution_did, &schema_id, &cred_def_id, Some(from), Some(to));
        let interval = json!({"from": from, "to": to}).to_string();
        let requested_attrs_string = serde_json::to_string(&_requested_attrs).unwrap();

        info!("test_revoked_credential_might_still_work :: Going to seng proof request with attributes {}", &requested_attrs_string);
        let mut verifier = send_proof_request(&mut institution, &institution_to_consumer, &requested_attrs_string, "[]", &interval, None);

        info!("test_revoked_credential_might_still_work :: Going to create proof");
        let mut prover = create_proof(&mut consumer, &consumer_to_institution, None);
        info!("test_revoked_credential_might_still_work :: retrieving matching credentials");

        let retrieved_credentials = prover.retrieve_credentials().unwrap();
        info!("test_revoked_credential_might_still_work :: prover :: based on proof, retrieved credentials: {}", &retrieved_credentials);

        let selected_credentials_value = retrieved_to_selected_credentials_simple(&retrieved_credentials, true);
        let selected_credentials_str = serde_json::to_string(&selected_credentials_value).unwrap();
        info!("test_revoked_credential_might_still_work :: prover :: retrieved credential converted to selected: {}", &selected_credentials_str);
        generate_and_send_proof(&mut consumer, &mut prover, &consumer_to_institution, &selected_credentials_str);

        info!("test_revoked_credential_might_still_work :: verifier :: going to verify proof");
        institution.activate().unwrap();
        verifier.update_state(&institution_to_consumer).unwrap();
        assert_eq!(verifier.presentation_status(), ProofStateType::ProofValidated as u32);
    }

    fn retrieved_to_selected_credentials_simple(retrieved_credentials: &str, with_tails: bool) -> Value {
        info!("test_real_proof >>> retrieved matching credentials {}", retrieved_credentials);
        let data: Value = serde_json::from_str(retrieved_credentials).unwrap();
        let mut credentials_mapped: Value = json!({"attrs":{}, "predicates":{}});

        for (key, val) in data["attrs"].as_object().unwrap().iter() {
            let cred_array = val.as_array().unwrap();
            if cred_array.len() > 0 {
                let first_cred = &cred_array[0];
                credentials_mapped["attrs"][key]["credential"] = first_cred.clone();
                if with_tails {
                    credentials_mapped["attrs"][key]["tails_file"] = Value::from(get_temp_dir_path(TEST_TAILS_FILE).to_str().unwrap());
                }
            }
        }
        return credentials_mapped;
    }

    fn retrieved_to_selected_credentials_specific(retrieved_credentials: &str, requested_values: &str, credential_data: &str, with_tails: bool) -> Value {
        info!("test_real_proof >>> retrieved matching credentials {}", retrieved_credentials);
        let retrieved_credentials: Value = serde_json::from_str(retrieved_credentials).unwrap();
        let credential_data: Value = serde_json::from_str(credential_data).unwrap();
        let requested_values: Value = serde_json::from_str(requested_values).unwrap();
        let requested_attributes: &Value = &credential_data["requested_attributes"];
        let mut credentials_mapped: Value = json!({"attrs":{}, "predicates":{}});

        for (key, val) in retrieved_credentials["attrs"].as_object().unwrap().iter() {
            let filtered: Vec<&Value> = val.as_array().unwrap()
                .into_iter()
                .filter_map(|cred| {
                    let attribute_name = requested_attributes[key]["name"].as_str().unwrap();
                    let requested_value = requested_values[attribute_name].as_str().unwrap();
                    if cred["cred_info"]["attrs"][attribute_name].as_str().unwrap() == requested_value {
                        Some(cred)
                    } else {
                        None
                    }
                })
                .collect();
            let first_cred: &serde_json::Value = &filtered[0];
            credentials_mapped["attrs"][key]["credential"] = first_cred.clone();
            if with_tails {
                credentials_mapped["attrs"][key]["tails_file"] = Value::from(get_temp_dir_path(TEST_TAILS_FILE).to_str().unwrap());
            }
        }
        return credentials_mapped;
    }

    #[test]
    #[cfg(feature = "agency_pool_tests")]
    fn test_real_proof() {
        let _setup = SetupLibraryAgencyV2::init();
        let mut institution = Faber::setup();
        let mut consumer = Alice::setup();

        let (consumer_to_issuer, issuer_to_consumer) = create_connected_connections(&mut consumer, &mut institution);

        info!("test_real_proof >>>");
        let number_of_attributes = 10;

        info!("test_real_proof :: AS INSTITUTION SEND CREDENTIAL OFFER");
        let mut attrs_list: Value = serde_json::Value::Array(vec![]);
        for i in 1..number_of_attributes {
            attrs_list.as_array_mut().unwrap().push(json!(format!("key{}",i)));
        }
        let attrs_list = attrs_list.to_string();
        let (schema_id, _schema_json, cred_def_id, _cred_def_json, cred_def, _) = create_and_store_credential_def(&attrs_list, false);
        let mut credential_data = json!({});
        for i in 1..number_of_attributes {
            credential_data[format!("key{}", i)] = Value::String(format!("value{}", i));
        }
        info!("test_real_proof :: sending credential offer");
        let credential_data = credential_data.to_string();
        info!("test_real_proof :: generated credential data: {}", credential_data);
        let institution_did = settings::get_config_value(settings::CONFIG_INSTITUTION_DID).unwrap();
        let mut issuer_credential = create_and_send_cred_offer(&mut institution, &institution_did, &cred_def, &issuer_to_consumer, &credential_data, None);
        let issuance_thread_id = issuer_credential.get_thread_id().unwrap();

        info!("test_real_proof :: AS CONSUMER SEND CREDENTIAL REQUEST");
        let mut holder_credential = send_cred_req(&mut consumer, &consumer_to_issuer, None);

        info!("test_real_proof :: AS INSTITUTION SEND CREDENTIAL");
        send_credential(&mut consumer, &mut institution, &mut issuer_credential, &issuer_to_consumer, &consumer_to_issuer, &mut holder_credential, false);
        assert_eq!(issuance_thread_id, holder_credential.get_thread_id().unwrap());
        assert_eq!(issuance_thread_id, issuer_credential.get_thread_id().unwrap());

        info!("test_real_proof :: AS INSTITUTION SEND PROOF REQUEST");
        institution.activate().unwrap();

        let restrictions = json!({ "issuer_did": institution_did, "schema_id": schema_id, "cred_def_id": cred_def_id, });
        let mut attrs: Value = serde_json::Value::Array(vec![]);
        for i in 1..number_of_attributes {
            attrs.as_array_mut().unwrap().push(json!({ "name":format!("key{}", i), "restrictions": [restrictions]}));
        }
        let requested_attrs = attrs.to_string();
        info!("test_real_proof :: Going to seng proof request with attributes {}", requested_attrs);
        let mut verifier = send_proof_request(&mut institution, &issuer_to_consumer, &requested_attrs, "[]", "{}", None);
        let presentation_thread_id = verifier.get_thread_id().unwrap();

        info!("test_real_proof :: Going to create proof");
        let mut prover = create_proof(&mut consumer, &consumer_to_issuer, None);
        info!("test_real_proof :: retrieving matching credentials");

        let retrieved_credentials = prover.retrieve_credentials().unwrap();
        let selected_credentials = retrieved_to_selected_credentials_simple(&retrieved_credentials, false);

        info!("test_real_proof :: generating and sending proof");
        generate_and_send_proof(&mut consumer, &mut prover, &consumer_to_issuer, &serde_json::to_string(&selected_credentials).unwrap());
        assert_eq!(presentation_thread_id, prover.get_thread_id().unwrap());
        assert_eq!(presentation_thread_id, verifier.get_thread_id().unwrap());

        info!("test_real_proof :: AS INSTITUTION VALIDATE PROOF");
        institution.activate().unwrap();
        verifier.update_state(&issuer_to_consumer).unwrap();
        assert_eq!(verifier.presentation_status(), ProofStateType::ProofValidated as u32);
        assert_eq!(presentation_thread_id, verifier.get_thread_id().unwrap());
    }

    #[test]
    #[cfg(feature = "agency_pool_tests")]
    fn test_two_creds_one_rev_reg() {
        let _setup = SetupLibraryAgencyV2::init();
        let mut issuer = Faber::setup();
        let mut verifier = Faber::setup();
        let mut consumer = Alice::setup();
        let (consumer_to_verifier, verifier_to_consumer) = create_connected_connections(&mut consumer, &mut verifier);
        let (consumer_to_issuer, issuer_to_consumer) = create_connected_connections(&mut consumer, &mut issuer);

        let (schema_id, _schema_json, cred_def_id, _cred_def_json, cred_def, _rev_reg_id) = _create_address_schema();
        let institution_did = settings::get_config_value(settings::CONFIG_INSTITUTION_DID).unwrap(); // Issuer's did
        let (address1, address2, city, state, zip) = attr_names();
        let (req1, req2) = (Some("request1"), Some("request2"));
        let credential_data1 = json!({address1.clone(): "123 Main St", address2.clone(): "Suite 3", city.clone(): "Draper", state.clone(): "UT", zip.clone(): "84000"}).to_string();
        let _credential_handle1 = _exchange_credential(&mut consumer, &mut issuer, credential_data1.clone(), &cred_def, &consumer_to_issuer, &issuer_to_consumer, req1);
        let credential_data2 = json!({address1.clone(): "101 Tela Lane", address2.clone(): "Suite 1", city.clone(): "SLC", state.clone(): "WA", zip.clone(): "8721"}).to_string();
        let _credential_handle2 = _exchange_credential(&mut consumer, &mut issuer, credential_data2.clone(), &cred_def, &consumer_to_issuer, &issuer_to_consumer, req2);

        let mut proof_verifier = _verifier_create_proof_and_send_request(&mut verifier, &verifier_to_consumer, &schema_id, &cred_def_id, req1);
        _prover_select_credentials_and_send_proof(&mut consumer, &consumer_to_verifier, req1, Some(&credential_data1));
        verifier.activate().unwrap();
        proof_verifier.update_state(&verifier_to_consumer).unwrap();
        assert_eq!(proof_verifier.presentation_status(), ProofStateType::ProofValidated as u32);

        let mut proof_verifier = _verifier_create_proof_and_send_request(&mut verifier, &verifier_to_consumer, &schema_id, &cred_def_id, req2);
        _prover_select_credentials_and_send_proof(&mut consumer, &consumer_to_verifier, req2, Some(&credential_data2));
        verifier.activate().unwrap();
        proof_verifier.update_state(&verifier_to_consumer).unwrap();
        assert_eq!(proof_verifier.presentation_status(), ProofStateType::ProofValidated as u32);
    }


    //
    #[test]
    #[cfg(feature = "agency_pool_tests")]
    fn test_two_creds_one_rev_reg_revoke_first() {
        let _setup = SetupLibraryAgencyV2::init();
        let mut issuer = Faber::setup();
        let mut verifier = Faber::setup();
        let mut consumer = Alice::setup();
        let (consumer_to_verifier, verifier_to_consumer) = create_connected_connections(&mut consumer, &mut verifier);
        let (consumer_to_issuer, issuer_to_consumer) = create_connected_connections(&mut consumer, &mut issuer);

        let (schema_id, _schema_json, cred_def_id, _cred_def_json, cred_def, rev_reg_id) = _create_address_schema();
        let institution_did = settings::get_config_value(settings::CONFIG_INSTITUTION_DID).unwrap(); // Issuer's did
        let (address1, address2, city, state, zip) = attr_names();
        let (req1, req2) = (Some("request1"), Some("request2"));
        let credential_data1 = json!({address1.clone(): "123 Main St", address2.clone(): "Suite 3", city.clone(): "Draper", state.clone(): "UT", zip.clone(): "84000"}).to_string();
        let credential_handle1 = _exchange_credential(&mut consumer, &mut issuer, credential_data1.clone(), &cred_def, &consumer_to_issuer, &issuer_to_consumer, req1);
        let credential_data2 = json!({address1.clone(): "101 Tela Lane", address2.clone(): "Suite 1", city.clone(): "SLC", state.clone(): "WA", zip.clone(): "8721"}).to_string();
        let _credential_handle2 = _exchange_credential(&mut consumer, &mut issuer, credential_data2.clone(), &cred_def, &consumer_to_issuer, &issuer_to_consumer, req2);

        revoke_credential(&mut issuer, &credential_handle1, rev_reg_id);

        let mut proof_verifier = _verifier_create_proof_and_send_request(&mut verifier, &verifier_to_consumer, &schema_id, &cred_def_id, req1);
        _prover_select_credentials_and_send_proof(&mut consumer, &consumer_to_verifier, req1, Some(&credential_data1));
        verifier.activate().unwrap();
        proof_verifier.update_state(&verifier_to_consumer).unwrap();
        assert_eq!(proof_verifier.presentation_status(), ProofStateType::ProofInvalid as u32);

        let mut proof_verifier = _verifier_create_proof_and_send_request(&mut verifier, &verifier_to_consumer, &schema_id, &cred_def_id, req2);
        _prover_select_credentials_and_send_proof(&mut consumer, &consumer_to_verifier, req2, Some(&credential_data2));
        verifier.activate().unwrap();
        proof_verifier.update_state(&verifier_to_consumer).unwrap();
        assert_eq!(proof_verifier.presentation_status(), ProofStateType::ProofValidated as u32);
    }

    #[test]
    #[cfg(feature = "agency_pool_tests")]
    fn test_two_creds_one_rev_reg_revoke_second() {
        let _setup = SetupLibraryAgencyV2::init();
        let mut issuer = Faber::setup();
        let mut verifier = Faber::setup();
        let mut consumer = Alice::setup();
        let (consumer_to_verifier, verifier_to_consumer) = create_connected_connections(&mut consumer, &mut verifier);
        let (consumer_to_issuer, issuer_to_consumer) = create_connected_connections(&mut consumer, &mut issuer);

        let (schema_id, _schema_json, cred_def_id, _cred_def_json, cred_def, rev_reg_id) = _create_address_schema();
        let institution_did = settings::get_config_value(settings::CONFIG_INSTITUTION_DID).unwrap(); // Issuer's did
        let (address1, address2, city, state, zip) = attr_names();
        let (req1, req2) = (Some("request1"), Some("request2"));
        let credential_data1 = json!({address1.clone(): "123 Main St", address2.clone(): "Suite 3", city.clone(): "Draper", state.clone(): "UT", zip.clone(): "84000"}).to_string();
        let _credential_handle1 = _exchange_credential(&mut consumer, &mut issuer, credential_data1.clone(), &cred_def, &consumer_to_issuer, &issuer_to_consumer, req1);
        let credential_data2 = json!({address1.clone(): "101 Tela Lane", address2.clone(): "Suite 1", city.clone(): "SLC", state.clone(): "WA", zip.clone(): "8721"}).to_string();
        let credential_handle2 = _exchange_credential(&mut consumer, &mut issuer, credential_data2.clone(), &cred_def, &consumer_to_issuer, &issuer_to_consumer, req2);

        revoke_credential(&mut issuer, &credential_handle2, rev_reg_id);

        let mut proof_verifier = _verifier_create_proof_and_send_request(&mut verifier, &verifier_to_consumer, &schema_id, &cred_def_id, req1);
        _prover_select_credentials_and_send_proof(&mut consumer, &consumer_to_verifier, req1, Some(&credential_data1));
        verifier.activate().unwrap();
        proof_verifier.update_state(&verifier_to_consumer).unwrap();
        assert_eq!(proof_verifier.presentation_status(), ProofStateType::ProofValidated as u32);

        let mut proof_verifier = _verifier_create_proof_and_send_request(&mut verifier, &verifier_to_consumer, &schema_id, &cred_def_id, req2);
        _prover_select_credentials_and_send_proof(&mut consumer, &consumer_to_verifier, req2, Some(&credential_data2));
        verifier.activate().unwrap();
        proof_verifier.update_state(&verifier_to_consumer).unwrap();
        assert_eq!(proof_verifier.presentation_status(), ProofStateType::ProofInvalid as u32);
    }

    #[test]
    #[cfg(feature = "agency_pool_tests")]
    fn test_two_creds_two_rev_reg_id() {
        let _setup = SetupLibraryAgencyV2::init();
        let mut issuer = Faber::setup();
        let mut verifier = Faber::setup();
        let mut consumer = Alice::setup();
        let (consumer_to_verifier, verifier_to_consumer) = create_connected_connections(&mut consumer, &mut verifier);
        let (consumer_to_issuer, issuer_to_consumer) = create_connected_connections(&mut consumer, &mut issuer);

        let (schema_id, _schema_json, cred_def_id, _cred_def_json, mut cred_def, rev_reg_id) = _create_address_schema();
        let institution_did = settings::get_config_value(settings::CONFIG_INSTITUTION_DID).unwrap(); // Issuer's did
        let (address1, address2, city, state, zip) = attr_names();
        let (req1, req2) = (Some("request1"), Some("request2"));
        let credential_data1 = json!({address1.clone(): "123 Main St", address2.clone(): "Suite 3", city.clone(): "Draper", state.clone(): "UT", zip.clone(): "84000"}).to_string();
        let credential_handle1 = _exchange_credential(&mut consumer, &mut issuer, credential_data1.clone(), &cred_def, &consumer_to_issuer, &issuer_to_consumer, req1);
        rotate_rev_reg(&mut issuer, &mut cred_def);
        let credential_data2 = json!({address1.clone(): "101 Tela Lane", address2.clone(): "Suite 1", city.clone(): "SLC", state.clone(): "WA", zip.clone(): "8721"}).to_string();
        let _credential_handle2 = _exchange_credential(&mut consumer, &mut issuer, credential_data2.clone(), &cred_def, &consumer_to_issuer, &issuer_to_consumer, req2);

        let mut proof_verifier = _verifier_create_proof_and_send_request(&mut verifier, &verifier_to_consumer, &schema_id, &cred_def_id, req1);
        _prover_select_credentials_and_send_proof(&mut consumer, &consumer_to_verifier, req1, Some(&credential_data1));
        verifier.activate().unwrap();
        proof_verifier.update_state(&verifier_to_consumer).unwrap();
        assert_eq!(proof_verifier.presentation_status(), ProofStateType::ProofValidated as u32);

        let mut proof_verifier = _verifier_create_proof_and_send_request(&mut verifier, &verifier_to_consumer, &schema_id, &cred_def_id, req2);
        _prover_select_credentials_and_send_proof(&mut consumer, &consumer_to_verifier, req2, Some(&credential_data2));
        verifier.activate().unwrap();
        proof_verifier.update_state(&verifier_to_consumer).unwrap();
        assert_eq!(proof_verifier.presentation_status(), ProofStateType::ProofValidated as u32);
    }

    #[test]
    #[cfg(feature = "agency_pool_tests")]
    fn test_two_creds_two_rev_reg_id_revoke_first() {
        let _setup = SetupLibraryAgencyV2::init();
        let mut issuer = Faber::setup();
        let mut verifier = Faber::setup();
        let mut consumer = Alice::setup();
        let (consumer_to_verifier, verifier_to_consumer) = create_connected_connections(&mut consumer, &mut verifier);
        let (consumer_to_issuer, issuer_to_consumer) = create_connected_connections(&mut consumer, &mut issuer);

        let (schema_id, _schema_json, cred_def_id, _cred_def_json, mut cred_def, rev_reg_id) = _create_address_schema();
        let institution_did = settings::get_config_value(settings::CONFIG_INSTITUTION_DID).unwrap(); // Issuer's did
        let (address1, address2, city, state, zip) = attr_names();
        let (req1, req2) = (Some("request1"), Some("request2"));
        let credential_data1 = json!({address1.clone(): "123 Main St", address2.clone(): "Suite 3", city.clone(): "Draper", state.clone(): "UT", zip.clone(): "84000"}).to_string();
        let credential_handle1 = _exchange_credential(&mut consumer, &mut issuer, credential_data1.clone(), &cred_def, &consumer_to_issuer, &issuer_to_consumer, req1);
        rotate_rev_reg(&mut issuer, &mut cred_def);
        let credential_data2 = json!({address1.clone(): "101 Tela Lane", address2.clone(): "Suite 1", city.clone(): "SLC", state.clone(): "WA", zip.clone(): "8721"}).to_string();
        let _credential_handle2 = _exchange_credential(&mut consumer, &mut issuer, credential_data2.clone(), &cred_def, &consumer_to_issuer, &issuer_to_consumer, req2);

        revoke_credential(&mut issuer, &credential_handle1, rev_reg_id);

        let mut proof_verifier = _verifier_create_proof_and_send_request(&mut verifier, &verifier_to_consumer, &schema_id, &cred_def_id, req1);
        _prover_select_credentials_and_send_proof(&mut consumer, &consumer_to_verifier, req1, Some(&credential_data1));
        verifier.activate().unwrap();
        proof_verifier.update_state(&verifier_to_consumer).unwrap();
        assert_eq!(proof_verifier.presentation_status(), ProofStateType::ProofInvalid as u32);

        let mut proof_verifier = _verifier_create_proof_and_send_request(&mut verifier, &verifier_to_consumer, &schema_id, &cred_def_id, req2);
        _prover_select_credentials_and_send_proof(&mut consumer, &consumer_to_verifier, req2, Some(&credential_data2));
        verifier.activate().unwrap();
        proof_verifier.update_state(&verifier_to_consumer).unwrap();
        assert_eq!(proof_verifier.presentation_status(), ProofStateType::ProofValidated as u32);
    }

    #[test]
    #[cfg(feature = "agency_pool_tests")]
    fn test_two_creds_two_rev_reg_id_revoke_second() {
        let _setup = SetupLibraryAgencyV2::init();
        let mut issuer = Faber::setup();
        let mut verifier = Faber::setup();
        let mut consumer = Alice::setup();
        let (consumer_to_verifier, verifier_to_consumer) = create_connected_connections(&mut consumer, &mut verifier);
        let (consumer_to_issuer, issuer_to_consumer) = create_connected_connections(&mut consumer, &mut issuer);

        let (schema_id, _schema_json, cred_def_id, _cred_def_json, mut cred_def, rev_reg_id) = _create_address_schema();
        let institution_did = settings::get_config_value(settings::CONFIG_INSTITUTION_DID).unwrap(); // Issuer's did
        let (address1, address2, city, state, zip) = attr_names();
        let (req1, req2) = (Some("request1"), Some("request2"));
        let credential_data1 = json!({address1.clone(): "123 Main St", address2.clone(): "Suite 3", city.clone(): "Draper", state.clone(): "UT", zip.clone(): "84000"}).to_string();
        let _credential_handle1 = _exchange_credential(&mut consumer, &mut issuer, credential_data1.clone(), &cred_def, &consumer_to_issuer, &issuer_to_consumer, req1);
        rotate_rev_reg(&mut issuer, &mut cred_def);
        let credential_data2 = json!({address1.clone(): "101 Tela Lane", address2.clone(): "Suite 1", city.clone(): "SLC", state.clone(): "WA", zip.clone(): "8721"}).to_string();
        let credential_handle2 = _exchange_credential(&mut consumer, &mut issuer, credential_data2.clone(), &cred_def, &consumer_to_issuer, &issuer_to_consumer, req2);

        revoke_credential(&mut issuer, &credential_handle2, rev_reg_id);

        let mut proof_verifier = _verifier_create_proof_and_send_request(&mut verifier, &verifier_to_consumer, &schema_id, &cred_def_id, req1);
        _prover_select_credentials_and_send_proof(&mut consumer, &consumer_to_verifier, req1, Some(&credential_data1));
        verifier.activate().unwrap();
        proof_verifier.update_state(&verifier_to_consumer).unwrap();
        assert_eq!(proof_verifier.presentation_status(), ProofStateType::ProofValidated as u32);

        let mut proof_verifier = _verifier_create_proof_and_send_request(&mut verifier, &verifier_to_consumer, &schema_id, &cred_def_id, req2);
        _prover_select_credentials_and_send_proof(&mut consumer, &consumer_to_verifier, req2, Some(&credential_data2));
        verifier.activate().unwrap();
        proof_verifier.update_state(&verifier_to_consumer).unwrap();
        assert_eq!(proof_verifier.presentation_status(), ProofStateType::ProofInvalid as u32);
    }

    #[test]
    #[cfg(feature = "agency_pool_tests")]
    fn test_establish_connection_via_public_invite() {
        let _setup = SetupLibraryAgencyV2::init();
        let mut institution = Faber::setup();
        let mut consumer = Alice::setup();

        let (consumer_to_institution, institution_to_consumer) = create_connected_connections_via_public_invite(&mut consumer, &mut institution);

        institution_to_consumer.send_generic_message("Hello Alice, Faber here").unwrap();

        consumer.activate().unwrap();
        let consumer_msgs = consumer_to_institution.download_messages(Some(vec![MessageStatusCode::Received]), None).unwrap();
        assert_eq!(consumer_msgs.len(), 1);
    }

    #[test]
    #[cfg(feature = "agency_pool_tests")]
    fn test_oob_connection_bootstrap() {
        let _setup = SetupLibraryAgencyV2::init();
        let mut institution = Faber::setup();
        let mut consumer = Alice::setup();

        institution.activate().unwrap();
        let institution_did = settings::get_config_value(settings::CONFIG_INSTITUTION_DID).unwrap();
        let mut request_sender = create_proof_request(&mut institution, REQUESTED_ATTRIBUTES, "[]", "{}", None);

        let service = FullService::try_from(&institution.agent).unwrap();
        let mut oob_sender = OutOfBandSender::create()
            .set_label("test-label")
            .set_goal_code(&GoalCode::P2PMessaging)
            .set_goal("To exchange message");
        oob_sender.append_service(&ServiceResolvable::FullService(service));
        oob_sender.append_handshake_protocol(&HandshakeProtocol::ConnectionV1).unwrap();
        oob_sender.append_a2a_message(request_sender.to_a2a_message()).unwrap();
        let oob_msg = oob_sender.to_a2a_message();

        consumer.activate().unwrap();
        let oob_receiver = OutOfBandReceiver::create_from_a2a_msg(&oob_msg).unwrap();
        let conns = vec![];
        let conn = oob_receiver.connection_exists(&conns).unwrap();
        assert!(conn.is_none());
        let mut conn_receiver = oob_receiver.build_connection(true).unwrap();
        conn_receiver.connect().unwrap();
        conn_receiver.update_state().unwrap();
        assert_eq!(ConnectionState::Invitee(InviteeState::Requested), conn_receiver.get_state());
        assert_eq!(oob_sender.oob.id.0, oob_receiver.oob.id.0);

        let mut conn_sender = connect_using_request_sent_to_public_agent(&mut consumer, &mut institution, &mut conn_receiver);

        let (conn_receiver_pw1, conn_sender_pw1) = create_connected_connections(&mut consumer, &mut institution);
        let (conn_receiver_pw2, conn_sender_pw2) = create_connected_connections(&mut consumer, &mut institution);

        let conns = vec![&conn_receiver, &conn_receiver_pw1, &conn_receiver_pw2];
        let conn = oob_receiver.connection_exists(&conns).unwrap();
        assert!(conn.is_some());
        assert!(*conn.unwrap() == conn_receiver);

        let conns = vec![&conn_receiver_pw1, &conn_receiver_pw2];
        let conn = oob_receiver.connection_exists(&conns).unwrap();
        assert!(conn.is_none());

        let a2a_msg = oob_receiver.extract_a2a_message().unwrap().unwrap();
        assert!(matches!(a2a_msg, A2AMessage::PresentationRequest(..)));
        if let A2AMessage::PresentationRequest(request_receiver) = a2a_msg {
<<<<<<< HEAD
            assert_eq!(request_receiver.thread.unwrap().pthid.unwrap(), oob_receiver.oob.id.0);
=======
>>>>>>> a148e9cc
            assert_eq!(request_receiver.request_presentations_attach, request_sender.request_presentations_attach);
        }

        conn_sender.send_generic_message("Hello oob receiver, from oob sender").unwrap();
        consumer.activate().unwrap();
        conn_receiver.send_generic_message("Hello oob sender, from oob receiver").unwrap();
        institution.activate().unwrap();
        let sender_msgs = conn_sender.download_messages(None, None).unwrap();
        consumer.activate().unwrap();
        let receiver_msgs = conn_receiver.download_messages(None, None).unwrap();
        assert_eq!(sender_msgs.len(), 2);
        assert_eq!(receiver_msgs.len(), 2);
    }

    #[test]
    #[cfg(feature = "agency_pool_tests")]
    fn test_oob_connection_reuse() {
        let _setup = SetupLibraryAgencyV2::init();
        let mut institution = Faber::setup();
        let mut consumer = Alice::setup();

        let (consumer_to_institution, institution_to_consumer) = create_connected_connections_via_public_invite(&mut consumer, &mut institution);

        institution.activate().unwrap();
        let service = FullService::try_from(&institution.agent).unwrap();
        let mut oob_sender = OutOfBandSender::create()
            .set_label("test-label")
            .set_goal_code(&GoalCode::P2PMessaging)
            .set_goal("To exchange message");
        oob_sender.append_service(&ServiceResolvable::FullService(service));
        let oob_msg = oob_sender.to_a2a_message();

        consumer.activate().unwrap();
        let oob_receiver = OutOfBandReceiver::create_from_a2a_msg(&oob_msg).unwrap();
        let conns = vec![&consumer_to_institution];
        let conn = oob_receiver.connection_exists(&conns).unwrap();
        assert!(conn.is_some());
        conn.unwrap().send_generic_message("Hello oob sender, from oob receiver").unwrap();

        institution.activate().unwrap();
        let msgs = institution_to_consumer.download_messages(None, None).unwrap();
        assert_eq!(msgs.len(), 2);
    }

    #[test]
    #[cfg(feature = "agency_pool_tests")]
    pub fn test_two_enterprise_connections() {
        let _setup = SetupLibraryAgencyV2ZeroFees::init();
        let mut institution = Faber::setup();
        let mut consumer1 = Alice::setup();

        let (_faber, _alice) = create_connected_connections(&mut consumer1, &mut institution);
        let (_faber, _alice) = create_connected_connections(&mut consumer1, &mut institution);
    }

    pub struct PaymentPlugin {}

    impl PaymentPlugin {
        pub fn load() {
            init_plugin(settings::DEFAULT_PAYMENT_PLUGIN, settings::DEFAULT_PAYMENT_INIT_FUNCTION);
        }
    }

    pub struct Pool {}

    impl Pool {
        pub fn open() -> Pool {
            libindy::utils::pool::test_utils::open_test_pool();
            Pool {}
        }
    }

    impl Drop for Pool {
        fn drop(&mut self) {
            libindy::utils::pool::close().unwrap();
            libindy::utils::pool::test_utils::delete_test_pool();
        }
    }

    #[cfg(feature = "agency_pool_tests")]
    #[test]
    fn aries_demo() {
        PaymentPlugin::load();
        let _pool = Pool::open();

        let mut faber = Faber::setup();
        let mut alice = Alice::setup();

        // Publish Schema and Credential Definition
        faber.create_schema();

        std::thread::sleep(std::time::Duration::from_secs(2));

        faber.create_credential_definition();

        // Connection
        let invite = faber.create_invite();
        alice.accept_invite(&invite);

        faber.update_state(3);
        alice.update_state(4);
        faber.update_state(4);

        // Credential issuance
        faber.offer_credential();
        alice.accept_offer();
        faber.send_credential();
        alice.accept_credential();

        // Credential Presentation
        faber.request_presentation();
        alice.send_presentation();
        faber.verify_presentation();
        alice.ensure_presentation_verified();
    }

    #[cfg(feature = "agency_pool_tests")]
    #[test]
    fn aries_demo_handle_connection_related_messages() {
        PaymentPlugin::load();
        let _pool = Pool::open();

        let mut faber = Faber::setup();
        let mut alice = Alice::setup();

        // Publish Schema and Credential Definition
        faber.create_schema();

        std::thread::sleep(std::time::Duration::from_secs(2));

        faber.create_credential_definition();

        // Connection
        let invite = faber.create_invite();
        alice.accept_invite(&invite);

        faber.update_state(3);
        alice.update_state(4);
        faber.update_state(4);

        // Ping
        faber.ping();

        alice.update_state(4);

        faber.update_state(4);

        let faber_connection_info = faber.connection_info();
        assert!(faber_connection_info["their"]["protocols"].as_array().is_none());

        // Discovery Features
        faber.discovery_features();

        alice.update_state(4);

        faber.update_state(4);

        let faber_connection_info = faber.connection_info();
        assert!(faber_connection_info["their"]["protocols"].as_array().unwrap().len() > 0);
    }

    #[cfg(feature = "agency_pool_tests")]
    #[test]
    fn aries_demo_create_with_message_id_flow() {
        let _setup = SetupEmpty::init();
        PaymentPlugin::load();
        let _pool = Pool::open();

        let mut faber = Faber::setup();
        let mut alice = Alice::setup();

        // Publish Schema and Credential Definition
        faber.create_schema();

        std::thread::sleep(std::time::Duration::from_secs(2));

        faber.create_credential_definition();

        // Connection
        let invite = faber.create_invite();
        alice.accept_invite(&invite);

        faber.update_state(3);
        alice.update_state(4);
        faber.update_state(4);

        /*
         Create with message id flow
        */

        // Credential issuance
        faber.offer_credential();

        // Alice creates Credential object with message id
        {
            let message = alice.download_message(PayloadKinds::CredOffer).unwrap();
            let cred_offer = alice.get_credential_offer_by_msg_id(&message.uid).unwrap();
            alice.credential = Holder::create(cred_offer, "test").unwrap();

            let pw_did = alice.connection.pairwise_info().pw_did.to_string();
            alice.credential.send_request(pw_did, alice.connection.send_message_closure().unwrap());
            assert_eq!(HolderState::RequestSent, alice.credential.get_state());
        }

        faber.send_credential();
        alice.accept_credential();

        // Credential Presentation
        faber.request_presentation();

        // Alice creates Presentation object with message id
        {
            let message = alice.download_message(PayloadKinds::ProofRequest).unwrap();
            let presentation_request = alice.get_proof_request_by_msg_id(&message.uid).unwrap();
            alice.prover = Prover::create("test", presentation_request).unwrap();

            let credentials = alice.get_credentials_for_presentation();

            alice.prover.generate_presentation(credentials.to_string(), String::from("{}")).unwrap();
            assert_eq!(ProverState::PresentationPrepared, alice.prover.get_state());

            alice.prover.send_presentation(&alice.connection.send_message_closure().unwrap()).unwrap();
            assert_eq!(ProverState::PresentationSent, alice.prover.get_state());
        }

        faber.verify_presentation();
    }

    #[cfg(feature = "agency_pool_tests")]
    #[test]
    fn aries_demo_download_message_flow() {
        SetupEmpty::init();
        PaymentPlugin::load();
        let _pool = Pool::open();

        let mut faber = Faber::setup();
        let mut alice = Alice::setup();

        // Publish Schema and Credential Definition
        faber.create_schema();

        std::thread::sleep(std::time::Duration::from_secs(2));

        faber.create_credential_definition();

        // Connection
        let invite = faber.create_invite();
        alice.accept_invite(&invite);

        faber.update_state(3);
        alice.update_state(4);
        faber.update_state(4);

        /*
         Create with message flow
        */

        // Credential issuance
        faber.offer_credential();

        // Alice creates Credential object with Offer
        {
            let message = alice.download_message(PayloadKinds::CredOffer).unwrap();

            let cred_offer: CredentialOffer = serde_json::from_str(&message.decrypted_msg).unwrap();
            alice.credential = Holder::create(cred_offer, "test").unwrap();

            alice.connection.update_message_status(message.uid).unwrap();

            let pw_did = alice.connection.pairwise_info().pw_did.to_string();
            alice.credential.send_request(pw_did, alice.connection.send_message_closure().unwrap());
            assert_eq!(HolderState::RequestSent, alice.credential.get_state());
        }

        faber.send_credential();
        alice.accept_credential();

        // Credential Presentation
        faber.request_presentation();

        // Alice creates Presentation object with Proof Request
        {
            let agency_msg = alice.download_message(PayloadKinds::ProofRequest).unwrap();

            let presentation_request: PresentationRequest = serde_json::from_str(&agency_msg.decrypted_msg).unwrap();
            alice.prover = Prover::create("test", presentation_request).unwrap();

            alice.connection.update_message_status(agency_msg.uid).unwrap();

            let credentials = alice.get_credentials_for_presentation();

            alice.prover.generate_presentation(credentials.to_string(), String::from("{}")).unwrap();
            assert_eq!(ProverState::PresentationPrepared, alice.prover.get_state());

            alice.prover.send_presentation(&alice.connection.send_message_closure().unwrap()).unwrap();
            assert_eq!(ProverState::PresentationSent, alice.prover.get_state());
        }

        faber.verify_presentation();
    }

    #[test]
    #[cfg(feature = "general_test")]
    fn test_deserialize_connection_inviter_completed() {
        let _setup = SetupMocks::init();

        let connection = Connection::from_string(CONNECTION_SM_INVITER_COMPLETED).unwrap();
        let _second_string = connection.to_string();

        assert_eq!(connection.pairwise_info().pw_did, "2ZHFFhzA2XtTD6hJqzL7ux");
        assert_eq!(connection.pairwise_info().pw_vk, "rCw3x5h1jS6gPo7rRrt3EYbXXe5nNjnGbdf1jAwUxuj");
        assert_eq!(connection.cloud_agent_info().agent_did, "EZrZyu4bfydm4ByNm56kPP");
        assert_eq!(connection.cloud_agent_info().agent_vk, "8Ps2WosJ9AV1eXPoJKsEJdM3NchPhSyS8qFt6LQUTKv2");
        assert_eq!(connection.get_state(), ConnectionState::Inviter(InviterState::Completed));
    }

    fn test_deserialize_and_serialize(sm_serialized: &str) {
        let original_object: Value = serde_json::from_str(sm_serialized).unwrap();
        let connection = Connection::from_string(sm_serialized).unwrap();
        let reserialized = connection.to_string().unwrap();
        let reserialized_object: Value = serde_json::from_str(&reserialized).unwrap();

        assert_eq!(original_object, reserialized_object);
    }

    #[test]
    #[cfg(feature = "general_test")]
    fn test_deserialize_and_serialize_should_produce_the_same_object() {
        let _setup = SetupMocks::init();

        test_deserialize_and_serialize(CONNECTION_SM_INVITEE_INVITED);
        test_deserialize_and_serialize(CONNECTION_SM_INVITEE_REQUESTED);
        test_deserialize_and_serialize(CONNECTION_SM_INVITEE_COMPLETED);
        test_deserialize_and_serialize(CONNECTION_SM_INVITER_COMPLETED);
    }

    #[test]
    #[cfg(feature = "general_test")]
    fn test_serialize_deserialize() {
        let _setup = SetupMocks::init();

        let connection = Connection::create("test_serialize_deserialize", true).unwrap();
        let first_string = connection.to_string().unwrap();

        let connection2 = Connection::from_string(&first_string).unwrap();
        let second_string = connection2.to_string().unwrap();

        assert_eq!(first_string, second_string);
    }

    #[test]
    #[cfg(feature = "general_test")]
    fn test_serialize_deserialize_serde() {
        let _setup = SetupMocks::init();

        let connection = Connection::create("test_serialize_deserialize", true).unwrap();
        let first_string = serde_json::to_string(&connection).unwrap();

        let connection: Connection = serde_json::from_str(&first_string).unwrap();
        let second_string = serde_json::to_string(&connection).unwrap();
        assert_eq!(first_string, second_string);
    }

    pub fn create_connected_connections(consumer: &mut Alice, institution: &mut Faber) -> (Connection, Connection) {
        debug!("Institution is going to create connection.");
        institution.activate().unwrap();
        let mut institution_to_consumer = Connection::create("consumer", true).unwrap();
        let _my_public_did = settings::get_config_value(settings::CONFIG_INSTITUTION_DID).unwrap();
        institution_to_consumer.connect().unwrap();
        let details = institution_to_consumer.get_invite_details().unwrap();

        consumer.activate().unwrap();
        debug!("Consumer is going to accept connection invitation.");
        let mut consumer_to_institution = Connection::create_with_invite("institution", details.clone(), true).unwrap();

        consumer_to_institution.connect().unwrap();
        consumer_to_institution.update_state().unwrap();

        let thread_id = consumer_to_institution.get_thread_id().unwrap();

        debug!("Institution is going to process connection request.");
        institution.activate().unwrap();
        thread::sleep(Duration::from_millis(500));
        institution_to_consumer.update_state().unwrap();
        assert_eq!(ConnectionState::Inviter(InviterState::Responded), institution_to_consumer.get_state());
        assert_eq!(thread_id, institution_to_consumer.get_thread_id().unwrap());

        debug!("Consumer is going to complete the connection protocol.");
        consumer.activate().unwrap();
        consumer_to_institution.update_state().unwrap();
        assert_eq!(ConnectionState::Invitee(InviteeState::Completed), consumer_to_institution.get_state());
        assert_eq!(thread_id, consumer_to_institution.get_thread_id().unwrap());

        debug!("Institution is going to complete the connection protocol.");
        institution.activate().unwrap();
        thread::sleep(Duration::from_millis(500));
        institution_to_consumer.update_state().unwrap();
        assert_eq!(ConnectionState::Inviter(InviterState::Completed), institution_to_consumer.get_state());
        assert_eq!(thread_id, consumer_to_institution.get_thread_id().unwrap());

        (consumer_to_institution, institution_to_consumer)
    }

    pub fn connect_using_request_sent_to_public_agent(consumer: &mut Alice, institution: &mut Faber, consumer_to_institution: &mut Connection) -> Connection {
        institution.activate().unwrap();
        thread::sleep(Duration::from_millis(500));
        let mut conn_requests = institution.agent.download_connection_requests(None).unwrap();
        assert_eq!(conn_requests.len(), 1);
        let mut institution_to_consumer = Connection::create_with_connection_request(conn_requests.pop().unwrap(), &institution.agent).unwrap();
        assert_eq!(ConnectionState::Inviter(InviterState::Requested), institution_to_consumer.get_state());
        institution_to_consumer.update_state().unwrap();
        assert_eq!(ConnectionState::Inviter(InviterState::Responded), institution_to_consumer.get_state());

        consumer.activate().unwrap();
        consumer_to_institution.update_state().unwrap();
        assert_eq!(ConnectionState::Invitee(InviteeState::Completed), consumer_to_institution.get_state());

        institution.activate().unwrap();
        thread::sleep(Duration::from_millis(500));
        institution_to_consumer.update_state().unwrap();
        assert_eq!(ConnectionState::Inviter(InviterState::Completed), institution_to_consumer.get_state());

        institution_to_consumer
    }

    pub fn create_connected_connections_via_public_invite(consumer: &mut Alice, institution: &mut Faber) -> (Connection, Connection) {
        institution.activate().unwrap();
        let public_invite_json = institution.create_public_invite();
        let public_invite: Invitation = serde_json::from_str(&public_invite_json).unwrap();

        consumer.activate().unwrap();
        let mut consumer_to_institution = Connection::create_with_invite("institution", public_invite, true).unwrap();
        consumer_to_institution.connect().unwrap();
        consumer_to_institution.update_state().unwrap();
        
        let mut institution_to_consumer = connect_using_request_sent_to_public_agent(consumer, institution, &mut consumer_to_institution);
        (consumer_to_institution, institution_to_consumer)
    }

    #[cfg(feature = "agency_pool_tests")]
    #[test]
    fn test_send_and_download_messages() {
        let _setup = SetupLibraryAgencyV2::init();
        let mut institution = Faber::setup();
        let mut consumer = Alice::setup();

        let (alice_to_faber, faber_to_alice) = create_connected_connections(&mut consumer, &mut institution);

        institution.activate().unwrap();
        faber_to_alice.send_generic_message("Hello Alice").unwrap();
        faber_to_alice.send_generic_message("How are you Alice?").unwrap();

        consumer.activate().unwrap();
        alice_to_faber.send_generic_message("Hello Faber").unwrap();

        thread::sleep(Duration::from_millis(1000));

        let all_messages = download_messages_noauth(None, None, None).unwrap();
        assert_eq!(all_messages.len(), 2);
        assert_eq!(all_messages[1].msgs.len(), 3);
        assert!(all_messages[1].msgs[0].decrypted_msg.is_some());
        assert!(all_messages[1].msgs[1].decrypted_msg.is_some());

        let received = download_messages_noauth(None, Some(vec![MessageStatusCode::Received.to_string()]), None).unwrap();
        assert_eq!(received.len(), 2);
        assert_eq!(received[1].msgs.len(), 2);
        assert!(received[1].msgs[0].decrypted_msg.is_some());
        assert_eq!(received[1].msgs[0].status_code, MessageStatusCode::Received);
        assert!(received[1].msgs[1].decrypted_msg.is_some());

        // there should be messages in "Reviewed" status connections/1.0/response from Aries-Faber connection protocol
        let reviewed = download_messages_noauth(None, Some(vec![MessageStatusCode::Reviewed.to_string()]), None).unwrap();
        assert_eq!(reviewed.len(), 2);
        assert_eq!(reviewed[1].msgs.len(), 1);
        assert!(reviewed[1].msgs[0].decrypted_msg.is_some());
        assert_eq!(reviewed[1].msgs[0].status_code, MessageStatusCode::Reviewed);

        let rejected = download_messages_noauth(None, Some(vec![MessageStatusCode::Rejected.to_string()]), None).unwrap();
        assert_eq!(rejected.len(), 2);
        assert_eq!(rejected[1].msgs.len(), 0);

        let specific = download_messages_noauth(None, None, Some(vec![received[1].msgs[0].uid.clone()])).unwrap();
        assert_eq!(specific.len(), 2);
        assert_eq!(specific[1].msgs.len(), 1);
        let msg = specific[1].msgs[0].decrypted_msg.clone().unwrap();
        let msg_aries_value: Value = serde_json::from_str(&msg).unwrap();
        assert!(msg_aries_value.is_object());
        assert!(msg_aries_value["@id"].is_string());
        assert!(msg_aries_value["@type"].is_string());
        assert!(msg_aries_value["content"].is_string());

        let unknown_did = "CmrXdgpTXsZqLQtGpX5Yee".to_string();
        let empty = download_messages_noauth(Some(vec![unknown_did]), None, None).unwrap();
        assert_eq!(empty.len(), 0);
    }

    #[test]
    #[cfg(feature = "agency_v2")]
    fn test_connection_send_works() {
        let _setup = SetupLibraryAgencyV2::init();
        let mut faber = Faber::setup();
        let mut alice = Alice::setup();

        let invite = faber.create_invite();
        alice.accept_invite(&invite);

        faber.update_state(3);
        alice.update_state(4);
        faber.update_state(4);

        let uid: String;
        let message = _ack();

        info!("test_connection_send_works:: Test if Send Message works");
        {
            faber.activate().unwrap();
            faber.connection.send_message_closure().unwrap()(&message.to_a2a_message()).unwrap();
        }

        {
            info!("test_connection_send_works:: Test if Get Messages works");
            alice.activate().unwrap();

            let messages = alice.connection.get_messages().unwrap();
            assert_eq!(1, messages.len());

            uid = messages.keys().next().unwrap().clone();
            let received_message = messages.values().next().unwrap().clone();

            match received_message {
                A2AMessage::Ack(received_message) => assert_eq!(message, received_message.clone()),
                _ => assert!(false)
            }
        }

        info!("test_connection_send_works:: Test if Get Message by id works");
        {
            alice.activate().unwrap();

            let message = alice.connection.get_message_by_id(&uid.clone()).unwrap();

            match message {
                A2AMessage::Ack(ack) => assert_eq!(_ack(), ack),
                _ => assert!(false)
            }
        }

        info!("test_connection_send_works:: Test if Update Message Status works");
        {
            alice.activate().unwrap();

            alice.connection.update_message_status(uid).unwrap();
            let messages = alice.connection.get_messages().unwrap();
            assert_eq!(0, messages.len());
        }

        info!("test_connection_send_works:: Test if Send Basic Message works");
        {
            faber.activate().unwrap();

            let basic_message = r#"Hi there"#;
            faber.connection.send_generic_message(basic_message).unwrap();

            alice.activate().unwrap();

            let messages = alice.connection.get_messages().unwrap();
            assert_eq!(1, messages.len());

            let uid = messages.keys().next().unwrap().clone();
            let message = messages.values().next().unwrap().clone();

            match message {
                A2AMessage::BasicMessage(message) => assert_eq!(basic_message, message.content),
                _ => assert!(false)
            }
            alice.connection.update_message_status(uid).unwrap();
        }

        info!("test_connection_send_works:: Test if Download Messages");
        {
            use aries_vcx::agency_client::get_message::{MessageByConnection, Message};

            let credential_offer = aries_vcx::messages::issuance::credential_offer::test_utils::_credential_offer();

            faber.activate().unwrap();
            faber.connection.send_message_closure().unwrap()(&credential_offer.to_a2a_message()).unwrap();

            alice.activate().unwrap();

            let msgs = alice.connection.download_messages(Some(vec![MessageStatusCode::Received]), None).unwrap();
            let message: Message = msgs[0].clone();
            let decrypted_msg = message.decrypted_msg.unwrap();
            let _payload: aries_vcx::messages::issuance::credential_offer::CredentialOffer = serde_json::from_str(&decrypted_msg).unwrap();

            alice.connection.update_message_status(message.uid.clone()).unwrap()
        }
    }

    #[cfg(feature = "agency_v2")]
    #[test]
    fn test_download_messages() {
        let _setup = SetupLibraryAgencyV2::init();
        let mut institution = Faber::setup();
        let mut consumer1 = Alice::setup();
        let mut consumer2 = Alice::setup();
        let (consumer1_to_institution, institution_to_consumer1) = create_connected_connections(&mut consumer1, &mut institution);
        let (consumer2_to_institution, institution_to_consumer2) = create_connected_connections(&mut consumer2, &mut institution);

        let consumer1_pwdid = consumer1_to_institution.remote_did().unwrap();
        let consumer2_pwdid = consumer2_to_institution.remote_did().unwrap();

        consumer1.activate().unwrap();
        consumer1_to_institution.send_generic_message("Hello Institution from consumer1").unwrap();
        consumer2.activate().unwrap();
        consumer2_to_institution.send_generic_message("Hello Institution from consumer2").unwrap();

        institution.activate().unwrap();

        let consumer1_msgs = institution_to_consumer1.download_messages(None, None).unwrap();
        assert_eq!(consumer1_msgs.len(), 2);

        let consumer2_msgs = institution_to_consumer2.download_messages(None, None).unwrap();
        assert_eq!(consumer2_msgs.len(), 2);

        let consumer1_received_msgs = institution_to_consumer1.download_messages(Some(vec![MessageStatusCode::Received]), None).unwrap();
        assert_eq!(consumer1_received_msgs.len(), 1);

        let consumer1_reviewed_msgs = institution_to_consumer1.download_messages(Some(vec![MessageStatusCode::Reviewed]), None).unwrap();
        assert_eq!(consumer1_reviewed_msgs.len(), 1);
    }

    #[cfg(feature = "agency_v2")]
    #[test]
    fn test_update_agency_messages() {
        let _setup = SetupLibraryAgencyV2::init();
        let mut institution = Faber::setup();
        let mut consumer1 = Alice::setup();
        let (alice_to_faber, faber_to_alice) = create_connected_connections(&mut consumer1, &mut institution);

        faber_to_alice.send_generic_message("Hello 1").unwrap();
        faber_to_alice.send_generic_message("Hello 2").unwrap();
        faber_to_alice.send_generic_message("Hello 3").unwrap();

        thread::sleep(Duration::from_millis(1000));
        consumer1.activate().unwrap();

        let received = alice_to_faber.download_messages(Some(vec![MessageStatusCode::Received]), None).unwrap();
        assert_eq!(received.len(), 3);
        let uid = received[0].uid.clone();

        let reviewed = alice_to_faber.download_messages(Some(vec![MessageStatusCode::Reviewed]), None).unwrap();
        let reviewed_count_before = reviewed.len();

        let pairwise_did = alice_to_faber.pairwise_info().pw_did.clone();
        let message = serde_json::to_string(&vec![UIDsByConn { pairwise_did: pairwise_did.clone(), uids: vec![uid.clone()] }]).unwrap();
        update_agency_messages("MS-106", &message).unwrap();

        let received = alice_to_faber.download_messages(Some(vec![MessageStatusCode::Received]), None).unwrap();
        assert_eq!(received.len(), 2);

        let reviewed = alice_to_faber.download_messages(Some(vec![MessageStatusCode::Reviewed]), None).unwrap();
        let reviewed_count_after = reviewed.len();
        assert_eq!(reviewed_count_after, reviewed_count_before + 1);

        let specific_review = alice_to_faber.download_messages(Some(vec![MessageStatusCode::Reviewed]), Some(vec![uid.clone()])).unwrap();
        assert_eq!(specific_review[0].uid, uid);
    }

    #[cfg(feature = "agency_v2")]
    #[test]
    fn test_download_messages_from_multiple_connections() {
        let _setup = SetupLibraryAgencyV2::init();
        let mut institution = Faber::setup();
        let mut consumer1 = Alice::setup();
        let mut consumer2 = Alice::setup();
        let (consumer1_to_institution, institution_to_consumer1) = create_connected_connections(&mut consumer1, &mut institution);
        let (consumer2_to_institution, institution_to_consumer2) = create_connected_connections(&mut consumer2, &mut institution);

        consumer1.activate().unwrap();
        consumer1_to_institution.send_generic_message("Hello Institution from consumer1").unwrap();
        consumer2.activate().unwrap();
        consumer2_to_institution.send_generic_message("Hello Institution from consumer2").unwrap();

        institution.activate().unwrap();
        let consumer1_msgs = institution_to_consumer1.download_messages(None, None).unwrap();
        assert_eq!(consumer1_msgs.len(), 2);

        let consumer2_msgs = institution_to_consumer2.download_messages(None, None).unwrap();
        assert_eq!(consumer2_msgs.len(), 2);
    }

    #[cfg(feature = "pool_tests")]
    #[test]
    fn test_get_credential_def() {
        let _setup = SetupLibraryWalletPoolZeroFees::init();
        let (_, _, cred_def_id, cred_def_json, _, _) = create_and_store_credential_def(utils::constants::DEFAULT_SCHEMA_ATTRS, false);

        let (id, r_cred_def_json) = libindy::utils::anoncreds::get_cred_def_json(&cred_def_id).unwrap();

        assert_eq!(id, cred_def_id);
        let def1: serde_json::Value = serde_json::from_str(&cred_def_json).unwrap();
        let def2: serde_json::Value = serde_json::from_str(&r_cred_def_json).unwrap();
        assert_eq!(def1, def2);
    }
}<|MERGE_RESOLUTION|>--- conflicted
+++ resolved
@@ -1090,10 +1090,6 @@
         let a2a_msg = oob_receiver.extract_a2a_message().unwrap().unwrap();
         assert!(matches!(a2a_msg, A2AMessage::PresentationRequest(..)));
         if let A2AMessage::PresentationRequest(request_receiver) = a2a_msg {
-<<<<<<< HEAD
-            assert_eq!(request_receiver.thread.unwrap().pthid.unwrap(), oob_receiver.oob.id.0);
-=======
->>>>>>> a148e9cc
             assert_eq!(request_receiver.request_presentations_attach, request_sender.request_presentations_attach);
         }
 
