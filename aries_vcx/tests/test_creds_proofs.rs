#[macro_use]
extern crate log;
#[macro_use]
extern crate serde_json;

pub mod utils;

#[cfg(feature = "pool_tests")]
mod integration_tests {
    use aries_vcx::handlers::proof_presentation::prover::Prover;
    use aries_vcx::indy::ledger::transactions::get_cred_def_json;
    use aries_vcx::indy::proofs::proof_request::PresentationRequestData;
    use aries_vcx::indy::test_utils::{
        create_and_store_credential, create_and_store_nonrevocable_credential,
        create_and_store_nonrevocable_credential_def, create_indy_proof,
    };
    use aries_vcx::messages::proof_presentation::presentation_request::PresentationRequest;
    use aries_vcx::utils::constants::{DEFAULT_SCHEMA_ATTRS, TAILS_DIR};
    use aries_vcx::utils::devsetup::SetupWalletPool;
    use aries_vcx::utils::get_temp_dir_path;

    #[tokio::test]
    async fn test_retrieve_credentials() {
        let setup = SetupWalletPool::init().await;

        create_and_store_nonrevocable_credential(
            setup.wallet_handle,
            setup.pool_handle,
            &setup.institution_did,
            DEFAULT_SCHEMA_ATTRS,
        )
        .await;
        let (_, _, req, _) = create_indy_proof(setup.wallet_handle, setup.pool_handle, &setup.institution_did).await;

        let pres_req_data: PresentationRequestData = serde_json::from_str(&req).unwrap();
        let proof_req = PresentationRequest::create()
            .set_request_presentations_attach(&json!(pres_req_data).to_string())
            .unwrap();
        let proof: Prover = Prover::create_from_request("1", proof_req).unwrap();

        let retrieved_creds = proof.retrieve_credentials(setup.wallet_handle).await.unwrap();
        assert!(retrieved_creds.len() > 500);
    }

    #[tokio::test]
    async fn test_get_credential_def() {
        let setup = SetupWalletPool::init().await;
        let (_, _, cred_def_id, cred_def_json, _) = create_and_store_nonrevocable_credential_def(
            setup.wallet_handle,
            setup.pool_handle,
            &setup.institution_did,
            DEFAULT_SCHEMA_ATTRS,
        )
        .await;

        let (id, r_cred_def_json) = get_cred_def_json(setup.wallet_handle, setup.pool_handle, &cred_def_id)
            .await
            .unwrap();

        assert_eq!(id, cred_def_id);
        let def1: serde_json::Value = serde_json::from_str(&cred_def_json).unwrap();
        let def2: serde_json::Value = serde_json::from_str(&r_cred_def_json).unwrap();
        assert_eq!(def1, def2);
    }

    #[tokio::test]
    async fn test_retrieve_credentials_empty() {
        let setup = SetupWalletPool::init().await;

        let mut req = json!({
           "nonce":"123432421212",
           "name":"proof_req_1",
           "version":"0.1",
           "requested_attributes": json!({}),
           "requested_predicates": json!({}),
        });

        let pres_req_data: PresentationRequestData = serde_json::from_str(&req.to_string()).unwrap();
        let proof_req = PresentationRequest::create()
            .set_request_presentations_attach(&json!(pres_req_data).to_string())
            .unwrap();
        let proof: Prover = Prover::create_from_request("1", proof_req).unwrap();

        let retrieved_creds = proof.retrieve_credentials(setup.wallet_handle).await.unwrap();
        assert_eq!(retrieved_creds, "{}".to_string());

        req["requested_attributes"]["address1_1"] = json!({"name": "address1"});
        let pres_req_data: PresentationRequestData = serde_json::from_str(&req.to_string()).unwrap();
        let proof_req = PresentationRequest::create()
            .set_request_presentations_attach(&json!(pres_req_data).to_string())
            .unwrap();
        let proof: Prover = Prover::create_from_request("2", proof_req).unwrap();

        let retrieved_creds = proof.retrieve_credentials(setup.wallet_handle).await.unwrap();
        assert_eq!(retrieved_creds, json!({"attrs":{"address1_1":[]}}).to_string());
    }

    #[tokio::test]
    async fn test_case_for_proof_req_doesnt_matter_for_retrieve_creds() {
        let setup = SetupWalletPool::init().await;
        create_and_store_nonrevocable_credential(
            setup.wallet_handle,
            setup.pool_handle,
            &setup.institution_did,
            DEFAULT_SCHEMA_ATTRS,
        )
        .await;

        let mut req = json!({
           "nonce":"123432421212",
           "name":"proof_req_1",
           "version":"0.1",
           "requested_attributes": json!({
               "zip_1": json!({
                   "name":"zip",
                   "restrictions": [json!({ "issuer_did": setup.institution_did })]
               })
           }),
           "requested_predicates": json!({}),
        });

        let pres_req_data: PresentationRequestData = serde_json::from_str(&req.to_string()).unwrap();
        let proof_req = PresentationRequest::create()
            .set_request_presentations_attach(&json!(pres_req_data).to_string())
            .unwrap();
        let proof: Prover = Prover::create_from_request("1", proof_req).unwrap();

        // All lower case
        let retrieved_creds = proof.retrieve_credentials(setup.wallet_handle).await.unwrap();
        assert!(retrieved_creds.contains(r#""zip":"84000""#));
        let ret_creds_as_value: serde_json::Value = serde_json::from_str(&retrieved_creds).unwrap();
        assert_eq!(
            ret_creds_as_value["attrs"]["zip_1"][0]["cred_info"]["attrs"]["zip"],
            "84000"
        );

        // First letter upper
        req["requested_attributes"]["zip_1"]["name"] = json!("Zip");
        let pres_req_data: PresentationRequestData = serde_json::from_str(&req.to_string()).unwrap();
        let proof_req = PresentationRequest::create()
            .set_request_presentations_attach(&json!(pres_req_data).to_string())
            .unwrap();
        let proof: Prover = Prover::create_from_request("2", proof_req).unwrap();
        let retrieved_creds2 = proof.retrieve_credentials(setup.wallet_handle).await.unwrap();
        assert!(retrieved_creds2.contains(r#""zip":"84000""#));

        // Entire word upper
        req["requested_attributes"]["zip_1"]["name"] = json!("ZIP");
        let pres_req_data: PresentationRequestData = serde_json::from_str(&req.to_string()).unwrap();
        let proof_req = PresentationRequest::create()
            .set_request_presentations_attach(&json!(pres_req_data).to_string())
            .unwrap();
        let proof: Prover = Prover::create_from_request("1", proof_req).unwrap();
        let retrieved_creds3 = proof.retrieve_credentials(setup.wallet_handle).await.unwrap();
        assert!(retrieved_creds3.contains(r#""zip":"84000""#));
    }

    #[tokio::test]
    async fn test_generate_proof() {
        let setup = SetupWalletPool::init().await;

        create_and_store_credential(
            setup.wallet_handle,
            setup.pool_handle,
            &setup.institution_did,
            DEFAULT_SCHEMA_ATTRS,
        )
        .await;
        let to = time::get_time().sec;
        let indy_proof_req = json!({
            "nonce": "123432421212",
            "name": "proof_req_1",
            "version": "0.1",
            "requested_attributes": {
                "address1_1": {
                    "name": "address1",
                    "restrictions": [{"issuer_did": setup.institution_did}],
                    "non_revoked":  {"from": 123, "to": to}
                },
                "zip_2": { "name": "zip" }
            },
            "self_attested_attr_3": json!({
                   "name":"self_attested_attr",
             }),
            "requested_predicates": {},
            "non_revoked": {"from": 098, "to": to}
        })
        .to_string();

        let pres_req_data: PresentationRequestData = serde_json::from_str(&indy_proof_req).unwrap();
        let proof_req = PresentationRequest::create()
            .set_request_presentations_attach(&json!(pres_req_data).to_string())
            .unwrap();
        let mut proof: Prover = Prover::create_from_request("1", proof_req).unwrap();

        let all_creds: serde_json::Value =
            serde_json::from_str(&proof.retrieve_credentials(setup.wallet_handle).await.unwrap()).unwrap();
        let selected_credentials: serde_json::Value = json!({
           "attrs":{
              "address1_1": {
                "credential": all_creds["attrs"]["address1_1"][0],
                "tails_file": get_temp_dir_path(TAILS_DIR).to_str().unwrap().to_string()
              },
              "zip_2": {
                "credential": all_creds["attrs"]["zip_2"][0],
                "tails_file": get_temp_dir_path(TAILS_DIR).to_str().unwrap().to_string()
              },
           }
        });

        let self_attested: serde_json::Value = json!({
              "self_attested_attr_3":"attested_val"
        });

        let generated_proof = proof
            .generate_presentation(
                setup.wallet_handle,
                setup.pool_handle,
                selected_credentials.to_string(),
                self_attested.to_string(),
            )
            .await;
        assert!(generated_proof.is_ok());
    }

    #[tokio::test]
    async fn test_generate_self_attested_proof() {
        let setup = SetupWalletPool::init().await;

        let indy_proof_req = json!({
           "nonce":"123432421212",
           "name":"proof_req_1",
           "version":"0.1",
           "requested_attributes": json!({
               "address1_1": json!({
                   "name":"address1",
               }),
               "zip_2": json!({
                   "name":"zip",
               }),
           }),
           "requested_predicates": json!({}),
        })
        .to_string();

        let pres_req_data: PresentationRequestData = serde_json::from_str(&indy_proof_req).unwrap();
        let proof_req = PresentationRequest::create()
            .set_request_presentations_attach(&json!(pres_req_data).to_string())
            .unwrap();
        let mut proof: Prover = Prover::create_from_request("1", proof_req).unwrap();

        let selected_credentials: serde_json::Value = json!({});
        let self_attested: serde_json::Value = json!({
              "address1_1":"attested_address",
              "zip_2": "attested_zip"
        });
        let generated_proof = proof
            .generate_presentation(
                setup.wallet_handle,
                setup.pool_handle,
                selected_credentials.to_string(),
                self_attested.to_string(),
            )
            .await;
        assert!(generated_proof.is_ok());
    }

    #[tokio::test]
    async fn test_generate_proof_with_predicates() {
        let setup = SetupWalletPool::init().await;

        create_and_store_credential(
            setup.wallet_handle,
            setup.pool_handle,
            &setup.institution_did,
            DEFAULT_SCHEMA_ATTRS,
        )
        .await;
        let to = time::get_time().sec;
        let indy_proof_req = json!({
            "nonce": "123432421212",
            "name": "proof_req_1",
            "version": "0.1",
            "requested_attributes": {
                "address1_1": {
                    "name": "address1",
                    "restrictions": [{"issuer_did": setup.institution_did}],
                    "non_revoked":  {"from": 123, "to": to}
                },
                "zip_2": { "name": "zip" }
            },
            "self_attested_attr_3": json!({
                   "name":"self_attested_attr",
             }),
            "requested_predicates": json!({
                "zip_3": {"name":"zip", "p_type":">=", "p_value":18}
            }),
            "non_revoked": {"from": 098, "to": to}
        })
        .to_string();

        let pres_req_data: PresentationRequestData = serde_json::from_str(&indy_proof_req).unwrap();
        let proof_req = PresentationRequest::create()
            .set_request_presentations_attach(&json!(pres_req_data).to_string())
            .unwrap();
        let mut proof: Prover = Prover::create_from_request("1", proof_req).unwrap();

        let all_creds: serde_json::Value =
            serde_json::from_str(&proof.retrieve_credentials(setup.wallet_handle).await.unwrap()).unwrap();
        let selected_credentials: serde_json::Value = json!({
           "attrs":{
              "address1_1": {
                "credential": all_creds["attrs"]["address1_1"][0],
                "tails_file": get_temp_dir_path(TAILS_DIR).to_str().unwrap().to_string()
              },
              "zip_2": {
                "credential": all_creds["attrs"]["zip_2"][0],
                "tails_file": get_temp_dir_path(TAILS_DIR).to_str().unwrap().to_string()
              },
              "zip_3": {
                "credential": all_creds["attrs"]["zip_3"][0],
                "tails_file": get_temp_dir_path(TAILS_DIR).to_str().unwrap().to_string()
              },
           },
        });
        let self_attested: serde_json::Value = json!({
              "self_attested_attr_3":"attested_val"
        });
        let generated_proof = proof
            .generate_presentation(
                setup.wallet_handle,
                setup.pool_handle,
                selected_credentials.to_string(),
                self_attested.to_string(),
            )
            .await;
        assert!(generated_proof.is_ok());
    }
}

#[cfg(test)]
#[cfg(feature = "agency_pool_tests")]
mod tests {
    use serde_json::Value;
    use vdrtools_sys::PoolHandle;

    use aries_vcx::handlers::issuance::holder::Holder;
    use aries_vcx::handlers::proof_presentation::prover::Prover;
    use aries_vcx::handlers::proof_presentation::verifier::Verifier;
    use aries_vcx::indy::ledger::pool::test_utils::{delete_test_pool, open_test_pool};
    use aries_vcx::indy::test_utils::create_and_store_nonrevocable_credential_def;
    use aries_vcx::messages::issuance::credential_offer::CredentialOffer;
    use aries_vcx::messages::proof_presentation::presentation_request::PresentationRequest;
    use aries_vcx::protocols::issuance::holder::state_machine::HolderState;
    use aries_vcx::protocols::issuance::issuer::state_machine::IssuerState;
    use aries_vcx::protocols::proof_presentation::prover::state_machine::ProverState;
    use aries_vcx::utils::devsetup::*;

    use crate::utils::devsetup_agent::test_utils::{Alice, Faber, PayloadKinds};
    use crate::utils::scenarios::test_utils::{
        _create_address_schema, _exchange_credential, _exchange_credential_with_proposal, accept_cred_proposal,
        accept_cred_proposal_1, accept_offer, accept_proof_proposal, attr_names,
        create_and_send_nonrevocable_cred_offer, create_connected_connections, create_proof, decline_offer,
        generate_and_send_proof, issue_address_credential, prover_select_credentials,
        prover_select_credentials_and_fail_to_generate_proof, prover_select_credentials_and_send_proof,
        receive_proof_proposal_rejection, reject_proof_proposal, retrieved_to_selected_credentials_simple,
        send_cred_proposal, send_cred_proposal_1, send_cred_req, send_credential, send_proof_proposal,
        send_proof_proposal_1, send_proof_request, verifier_create_proof_and_send_request, verify_proof,
    };
    use crate::utils::test_macros::ProofStateType;

    use super::*;

    #[tokio::test]
    async fn test_proof_should_be_validated() {
        let setup = SetupPool::init().await;
        let mut institution = Faber::setup(setup.pool_handle).await;
        let mut consumer = Alice::setup(setup.pool_handle).await;

        let (consumer_to_institution, institution_to_consumer) =
            create_connected_connections(&mut consumer, &mut institution).await;
        let (schema_id, cred_def_id, _rev_reg_id, _cred_def, _rev_reg, _credential_handle) = issue_address_credential(
            &mut consumer,
            &mut institution,
            &consumer_to_institution,
            &institution_to_consumer,
        )
        .await;
        let requested_attrs_string = serde_json::to_string(&json!([
        {
            "name": "address1",
            "restrictions": [{
              "issuer_did": institution.config_issuer.institution_did,
              "schema_id": schema_id,
              "cred_def_id": cred_def_id,
            }]
        }]))
        .unwrap();

        info!(
            "test_proof_should_be_validated :: Going to seng proof request with attributes {}",
            &requested_attrs_string
        );
        let mut verifier = send_proof_request(
            &mut institution,
            &institution_to_consumer,
            &requested_attrs_string,
            "[]",
            "{}",
            None,
        )
        .await;

        prover_select_credentials_and_send_proof(&mut consumer, &consumer_to_institution, None, None).await;

        info!("test_proof_should_be_validated :: verifier :: going to verify proof");
        verifier
            .update_state(
                institution.wallet_handle,
                institution.pool_handle,
                &institution.agency_client,
                &institution_to_consumer,
            )
            .await
            .unwrap();
        assert_eq!(
            ProofStateType::from(verifier.get_presentation_status()),
            ProofStateType::ProofValidated
        );
    }

    #[tokio::test]
    async fn test_proof_with_predicates_should_be_validated() {
        let setup = SetupPool::init().await;
        let mut institution = Faber::setup(setup.pool_handle).await;
        let mut consumer = Alice::setup(setup.pool_handle).await;

        let (consumer_to_institution, institution_to_consumer) =
            create_connected_connections(&mut consumer, &mut institution).await;
        issue_address_credential(
            &mut consumer,
            &mut institution,
            &consumer_to_institution,
            &institution_to_consumer,
        )
        .await;
        let requested_preds_string = serde_json::to_string(&json!([
        {
            "name": "zip",
            "p_type": ">=",
            "p_value": 83000
        }]))
        .unwrap();

        info!(
            "test_basic_proof :: Going to seng proof request with attributes {}",
            &requested_preds_string
        );
        let mut verifier = send_proof_request(
            &mut institution,
            &institution_to_consumer,
            "[]",
            &requested_preds_string,
            "{}",
            None,
        )
        .await;

        prover_select_credentials_and_send_proof(&mut consumer, &consumer_to_institution, None, None).await;

        info!("test_proof_with_predicates_should_be_validated :: verifier :: going to verify proof");
        verifier
            .update_state(
                institution.wallet_handle,
                institution.pool_handle,
                &institution.agency_client,
                &institution_to_consumer,
            )
            .await
            .unwrap();
        assert_eq!(
            ProofStateType::from(verifier.get_presentation_status()),
            ProofStateType::ProofValidated
        );
        info!(
            "test_proof_with_predicates_should_be_validated :: verifier received presentation!: {}",
            verifier.get_presentation_attachment().unwrap()
        );
    }

    #[tokio::test]
    async fn test_it_should_fail_to_select_credentials_for_predicate() {
        let setup = SetupPool::init().await;
        let mut institution = Faber::setup(setup.pool_handle).await;
        let mut consumer = Alice::setup(setup.pool_handle).await;

        let (consumer_to_institution, institution_to_consumer) =
            create_connected_connections(&mut consumer, &mut institution).await;
        issue_address_credential(
            &mut consumer,
            &mut institution,
            &consumer_to_institution,
            &institution_to_consumer,
        )
        .await;
        let requested_preds_string = serde_json::to_string(&json!([
        {
            "name": "zip",
            "p_type": ">=",
            "p_value": 85000
        }]))
        .unwrap();

        info!(
            "test_basic_proof :: Going to seng proof request with attributes {}",
            &requested_preds_string
        );
        send_proof_request(
            &mut institution,
            &institution_to_consumer,
            "[]",
            &requested_preds_string,
            "{}",
            None,
        )
        .await;

        prover_select_credentials_and_fail_to_generate_proof(&mut consumer, &consumer_to_institution, None, None).await;
    }

    #[tokio::test]
    async fn test_double_issuance_separate_issuer_and_consumers() {
        let setup = SetupPool::init().await;
        let mut issuer = Faber::setup(setup.pool_handle).await;
        let mut verifier = Faber::setup(setup.pool_handle).await;
        let mut consumer1 = Alice::setup(setup.pool_handle).await;
        let mut consumer2 = Alice::setup(setup.pool_handle).await;
        let (consumer1_to_verifier, verifier_to_consumer1) =
            create_connected_connections(&mut consumer1, &mut verifier).await;
        let (consumer1_to_issuer, issuer_to_consumer1) =
            create_connected_connections(&mut consumer1, &mut issuer).await;
        let (consumer2_to_verifier, verifier_to_consumer2) =
            create_connected_connections(&mut consumer2, &mut verifier).await;
        let (consumer2_to_issuer, issuer_to_consumer2) =
            create_connected_connections(&mut consumer2, &mut issuer).await;

        let (schema_id, _schema_json, cred_def_id, _cred_def_json, cred_def, rev_reg, _rev_reg_id) =
            _create_address_schema(
                issuer.wallet_handle,
                issuer.pool_handle,
                &issuer.config_issuer.institution_did,
            )
            .await;
        let (address1, address2, city, state, zip) = attr_names();
        let credential_data1 = json!({address1.clone(): "123 Main St", address2.clone(): "Suite 3", city.clone(): "Draper", state.clone(): "UT", zip.clone(): "84000"}).to_string();
        let _credential_handle1 = _exchange_credential(
            &mut consumer1,
            &mut issuer,
            credential_data1,
            &cred_def,
            &rev_reg,
            &consumer1_to_issuer,
            &issuer_to_consumer1,
            None,
        )
        .await;
        let credential_data2 = json!({address1.clone(): "101 Tela Lane", address2.clone(): "Suite 1", city.clone(): "SLC", state.clone(): "WA", zip.clone(): "8721"}).to_string();
        let _credential_handle2 = _exchange_credential(
            &mut consumer2,
            &mut issuer,
            credential_data2,
            &cred_def,
            &rev_reg,
            &consumer2_to_issuer,
            &issuer_to_consumer2,
            None,
        )
        .await;

        let request_name1 = Some("request1");
        let mut proof_verifier = verifier_create_proof_and_send_request(
            &mut verifier,
            &verifier_to_consumer1,
            &schema_id,
            &cred_def_id,
            request_name1,
        )
        .await;
        prover_select_credentials_and_send_proof(&mut consumer1, &consumer1_to_verifier, None, None).await;
        proof_verifier
            .update_state(
                verifier.wallet_handle,
                verifier.pool_handle,
                &verifier.agency_client,
                &verifier_to_consumer1,
            )
            .await
            .unwrap();
        assert_eq!(
            ProofStateType::from(proof_verifier.get_presentation_status()),
            ProofStateType::ProofValidated
        );

        let request_name2 = Some("request2");
        let mut proof_verifier = verifier_create_proof_and_send_request(
            &mut verifier,
            &verifier_to_consumer2,
            &schema_id,
            &cred_def_id,
            request_name2,
        )
        .await;
        prover_select_credentials_and_send_proof(&mut consumer2, &consumer2_to_verifier, None, None).await;
        proof_verifier
            .update_state(
                verifier.wallet_handle,
                verifier.pool_handle,
                &verifier.agency_client,
                &verifier_to_consumer2,
            )
            .await
            .unwrap();
        assert_eq!(
            ProofStateType::from(proof_verifier.get_presentation_status()),
            ProofStateType::ProofValidated
        );
    }

    #[tokio::test]
    async fn test_double_issuance_separate_issuer() {
        let setup = SetupPool::init().await;
        let mut issuer = Faber::setup(setup.pool_handle).await;
        let mut verifier = Faber::setup(setup.pool_handle).await;
        let mut consumer = Alice::setup(setup.pool_handle).await;

        let (consumer_to_verifier, verifier_to_consumer) =
            create_connected_connections(&mut consumer, &mut verifier).await;
        let (consumer_to_issuer, issuer_to_consumer) = create_connected_connections(&mut consumer, &mut issuer).await;

        let (schema_id, cred_def_id, _rev_reg_id, _cred_def, _rev_reg, _credential_handle) =
            issue_address_credential(&mut consumer, &mut issuer, &consumer_to_issuer, &issuer_to_consumer).await;
        let request_name1 = Some("request1");
        let mut proof_verifier = verifier_create_proof_and_send_request(
            &mut verifier,
            &verifier_to_consumer,
            &schema_id,
            &cred_def_id,
            request_name1,
        )
        .await;
        prover_select_credentials_and_send_proof(&mut consumer, &consumer_to_verifier, request_name1, None).await;
        proof_verifier
            .update_state(
                verifier.wallet_handle,
                verifier.pool_handle,
                &verifier.agency_client,
                &verifier_to_consumer,
            )
            .await
            .unwrap();
        assert_eq!(
            ProofStateType::from(proof_verifier.get_presentation_status()),
            ProofStateType::ProofValidated
        );

        let request_name2 = Some("request2");
        let mut proof_verifier = verifier_create_proof_and_send_request(
            &mut verifier,
            &verifier_to_consumer,
            &schema_id,
            &cred_def_id,
            request_name2,
        )
        .await;
        prover_select_credentials_and_send_proof(&mut consumer, &consumer_to_verifier, request_name2, None).await;
        proof_verifier
            .update_state(
                verifier.wallet_handle,
                verifier.pool_handle,
                &verifier.agency_client,
                &verifier_to_consumer,
            )
            .await
            .unwrap();
        assert_eq!(
            ProofStateType::from(proof_verifier.get_presentation_status()),
            ProofStateType::ProofValidated
        );
    }

    #[tokio::test]
    async fn test_double_issuance_issuer_is_verifier() {
        let setup = SetupPool::init().await;
        let mut institution = Faber::setup(setup.pool_handle).await;
        let mut consumer = Alice::setup(setup.pool_handle).await;
        let (consumer_to_institution, institution_to_consumer) =
            create_connected_connections(&mut consumer, &mut institution).await;

        let (schema_id, _schema_json, cred_def_id, _cred_def_json, cred_def, rev_reg, _rev_reg_id) =
            _create_address_schema(
                institution.wallet_handle,
                institution.pool_handle,
                &institution.config_issuer.institution_did,
            )
            .await;
        let (address1, address, city, state, zip) = attr_names();
        let credential_data = json!({address1.clone(): "5th Avenue", address.clone(): "Suite 1234", city.clone(): "NYC", state.clone(): "NYS", zip.clone(): "84712"}).to_string();
        let _credential_handle = _exchange_credential(
            &mut consumer,
            &mut institution,
            credential_data,
            &cred_def,
            &rev_reg,
            &consumer_to_institution,
            &institution_to_consumer,
            None,
        )
        .await;

        let request_name1 = Some("request1");
        let mut verifier = verifier_create_proof_and_send_request(
            &mut institution,
            &institution_to_consumer,
            &schema_id,
            &cred_def_id,
            request_name1,
        )
        .await;
        prover_select_credentials_and_send_proof(&mut consumer, &consumer_to_institution, request_name1, None).await;
        verifier
            .update_state(
                institution.wallet_handle,
                institution.pool_handle,
                &institution.agency_client,
                &institution_to_consumer,
            )
            .await
            .unwrap();
        assert_eq!(
            ProofStateType::from(verifier.get_presentation_status()),
            ProofStateType::ProofValidated
        );

        let request_name2 = Some("request2");
        let mut verifier = verifier_create_proof_and_send_request(
            &mut institution,
            &institution_to_consumer,
            &schema_id,
            &cred_def_id,
            request_name2,
        )
        .await;
        prover_select_credentials_and_send_proof(&mut consumer, &consumer_to_institution, request_name2, None).await;
        verifier
            .update_state(
                institution.wallet_handle,
                institution.pool_handle,
                &institution.agency_client,
                &institution_to_consumer,
            )
            .await
            .unwrap();
        assert_eq!(
            ProofStateType::from(verifier.get_presentation_status()),
            ProofStateType::ProofValidated
        );
    }

    #[tokio::test]
    async fn test_real_proof() {
        let setup = SetupPool::init().await;
        let mut institution = Faber::setup(setup.pool_handle).await;
        let mut consumer = Alice::setup(setup.pool_handle).await;

        let (consumer_to_issuer, issuer_to_consumer) =
            create_connected_connections(&mut consumer, &mut institution).await;

        info!("test_real_proof >>>");
        let number_of_attributes = 10;

        info!("test_real_proof :: AS INSTITUTION SEND CREDENTIAL OFFER");
        let mut attrs_list: Value = serde_json::Value::Array(vec![]);
        for i in 1..number_of_attributes {
            attrs_list.as_array_mut().unwrap().push(json!(format!("key{}", i)));
        }
        let attrs_list = attrs_list.to_string();
        let (schema_id, _schema_json, cred_def_id, _cred_def_json, cred_def) =
            create_and_store_nonrevocable_credential_def(
                institution.wallet_handle,
                institution.pool_handle,
                &institution.config_issuer.institution_did,
                &attrs_list,
            )
            .await;
        let mut credential_data = json!({});
        for i in 1..number_of_attributes {
            credential_data[format!("key{}", i)] = Value::String(format!("value{}", i));
        }
        info!("test_real_proof :: sending credential offer");
        let credential_data = credential_data.to_string();
        info!("test_real_proof :: generated credential data: {}", credential_data);
        let mut issuer_credential = create_and_send_nonrevocable_cred_offer(
            &mut institution,
            &cred_def,
            &issuer_to_consumer,
            &credential_data,
            None,
        )
        .await;
        let issuance_thread_id = issuer_credential.get_thread_id().unwrap();

        info!("test_real_proof :: AS CONSUMER SEND CREDENTIAL REQUEST");
        let mut holder_credential = send_cred_req(&mut consumer, &consumer_to_issuer, None).await;

        info!("test_real_proof :: AS INSTITUTION SEND CREDENTIAL");
        send_credential(
            &mut consumer,
            &mut institution,
            &mut issuer_credential,
            &issuer_to_consumer,
            &consumer_to_issuer,
            &mut holder_credential,
            false,
        )
        .await;
        assert_eq!(issuance_thread_id, holder_credential.get_thread_id().unwrap());
        assert_eq!(issuance_thread_id, issuer_credential.get_thread_id().unwrap());

        info!("test_real_proof :: AS INSTITUTION SEND PROOF REQUEST");

        let institution_did = &institution.config_issuer.institution_did.clone();
        let restrictions =
            json!({ "issuer_did": institution_did, "schema_id": schema_id, "cred_def_id": cred_def_id, });
        let mut attrs: Value = serde_json::Value::Array(vec![]);
        for i in 1..number_of_attributes {
            attrs
                .as_array_mut()
                .unwrap()
                .push(json!({ "name":format!("key{}", i), "restrictions": [restrictions]}));
        }
        let requested_attrs = attrs.to_string();
        info!(
            "test_real_proof :: Going to seng proof request with attributes {}",
            requested_attrs
        );
        let mut verifier = send_proof_request(
            &mut institution,
            &issuer_to_consumer,
            &requested_attrs,
            "[]",
            "{}",
            None,
        )
        .await;
        let presentation_thread_id = verifier.get_thread_id().unwrap();

        info!("test_real_proof :: Going to create proof");
        let mut prover = create_proof(&mut consumer, &consumer_to_issuer, None).await;
        info!("test_real_proof :: retrieving matching credentials");

        let retrieved_credentials = prover.retrieve_credentials(consumer.wallet_handle).await.unwrap();
        let selected_credentials = retrieved_to_selected_credentials_simple(&retrieved_credentials, false);

        info!("test_real_proof :: generating and sending proof");
        generate_and_send_proof(
            &mut consumer,
            &mut prover,
            &consumer_to_issuer,
            &serde_json::to_string(&selected_credentials).unwrap(),
        )
        .await;
        assert_eq!(ProverState::PresentationSent, prover.get_state());
        assert_eq!(presentation_thread_id, prover.get_thread_id().unwrap());
        assert_eq!(presentation_thread_id, verifier.get_thread_id().unwrap());

        info!("test_real_proof :: AS INSTITUTION VALIDATE PROOF");
        verifier
            .update_state(
                institution.wallet_handle,
                institution.pool_handle,
                &institution.agency_client,
                &issuer_to_consumer,
            )
            .await
            .unwrap();
        assert_eq!(
            ProofStateType::from(verifier.get_presentation_status()),
            ProofStateType::ProofValidated
        );
        assert_eq!(presentation_thread_id, verifier.get_thread_id().unwrap());
    }

    #[tokio::test]
    async fn test_two_creds_one_rev_reg() {
        let setup = SetupPool::init().await;
        let mut issuer = Faber::setup(setup.pool_handle).await;
        let mut verifier = Faber::setup(setup.pool_handle).await;
        let mut consumer = Alice::setup(setup.pool_handle).await;
        let (consumer_to_verifier, verifier_to_consumer) =
            create_connected_connections(&mut consumer, &mut verifier).await;
        let (consumer_to_issuer, issuer_to_consumer) = create_connected_connections(&mut consumer, &mut issuer).await;

        let (schema_id, _schema_json, cred_def_id, _cred_def_json, cred_def, rev_reg, _rev_reg_id) =
            _create_address_schema(
                issuer.wallet_handle,
                issuer.pool_handle,
                &issuer.config_issuer.institution_did,
            )
            .await;
        let (address1, address2, city, state, zip) = attr_names();
        let (req1, req2) = (Some("request1"), Some("request2"));
        let credential_data1 = json!({address1.clone(): "123 Main St", address2.clone(): "Suite 3", city.clone(): "Draper", state.clone(): "UT", zip.clone(): "84000"}).to_string();
        let _credential_handle1 = _exchange_credential(
            &mut consumer,
            &mut issuer,
            credential_data1.clone(),
            &cred_def,
            &rev_reg,
            &consumer_to_issuer,
            &issuer_to_consumer,
            req1,
        )
        .await;
        let credential_data2 = json!({address1.clone(): "101 Tela Lane", address2.clone(): "Suite 1", city.clone(): "SLC", state.clone(): "WA", zip.clone(): "8721"}).to_string();
        let _credential_handle2 = _exchange_credential(
            &mut consumer,
            &mut issuer,
            credential_data2.clone(),
            &cred_def,
            &rev_reg,
            &consumer_to_issuer,
            &issuer_to_consumer,
            req2,
        )
        .await;

        let mut proof_verifier = verifier_create_proof_and_send_request(
            &mut verifier,
            &verifier_to_consumer,
            &schema_id,
            &cred_def_id,
            req1,
        )
        .await;
        prover_select_credentials_and_send_proof(&mut consumer, &consumer_to_verifier, req1, Some(&credential_data1))
            .await;
        proof_verifier
            .update_state(
                verifier.wallet_handle,
                verifier.pool_handle,
                &verifier.agency_client,
                &verifier_to_consumer,
            )
            .await
            .unwrap();
        assert_eq!(
            ProofStateType::from(proof_verifier.get_presentation_status()),
            ProofStateType::ProofValidated
        );

        let mut proof_verifier = verifier_create_proof_and_send_request(
            &mut verifier,
            &verifier_to_consumer,
            &schema_id,
            &cred_def_id,
            req2,
        )
        .await;
        prover_select_credentials_and_send_proof(&mut consumer, &consumer_to_verifier, req2, Some(&credential_data2))
            .await;
        proof_verifier
            .update_state(
                verifier.wallet_handle,
                verifier.pool_handle,
                &verifier.agency_client,
                &verifier_to_consumer,
            )
            .await
            .unwrap();
        assert_eq!(
            ProofStateType::from(proof_verifier.get_presentation_status()),
            ProofStateType::ProofValidated
        );
    }

    #[tokio::test]
    pub async fn test_credential_exchange_via_proposal() {
        let setup = SetupPool::init().await;
        let mut institution = Faber::setup(setup.pool_handle).await;
        let mut consumer = Alice::setup(setup.pool_handle).await;

        let (consumer_to_institution, institution_to_consumer) =
            create_connected_connections(&mut consumer, &mut institution).await;
        let (schema_id, _schema_json, cred_def_id, _cred_def_json, _cred_def, rev_reg, rev_reg_id) =
            _create_address_schema(
                institution.wallet_handle,
                institution.pool_handle,
                &institution.config_issuer.institution_did,
            )
            .await;
        let tails_file = rev_reg.get_tails_dir();

        _exchange_credential_with_proposal(
            &mut consumer,
            &mut institution,
            &consumer_to_institution,
            &institution_to_consumer,
            &schema_id,
            &cred_def_id,
            rev_reg_id,
            Some(tails_file),
            "comment",
        )
        .await;
    }

    #[tokio::test]
    pub async fn test_credential_exchange_via_proposal_failed() {
        let setup = SetupPool::init().await;
        let mut institution = Faber::setup(setup.pool_handle).await;
        let mut consumer = Alice::setup(setup.pool_handle).await;

        let (consumer_to_institution, institution_to_consumer) =
            create_connected_connections(&mut consumer, &mut institution).await;
        let (schema_id, _schema_json, cred_def_id, _cred_def_json, _cred_def, rev_reg, rev_reg_id) =
            _create_address_schema(
                institution.wallet_handle,
                institution.pool_handle,
                &institution.config_issuer.institution_did,
            )
            .await;
        let tails_file = rev_reg.get_tails_dir();

        let mut holder = send_cred_proposal(
            &mut consumer,
            &consumer_to_institution,
            &schema_id,
            &cred_def_id,
            "comment",
        )
        .await;
        let mut issuer =
            accept_cred_proposal(&mut institution, &institution_to_consumer, rev_reg_id, Some(tails_file)).await;
        decline_offer(&mut consumer, &consumer_to_institution, &mut holder).await;
        assert_eq!(IssuerState::OfferSent, issuer.get_state());
        issuer
            .update_state(
                institution.wallet_handle,
                &institution.agency_client,
                &institution_to_consumer,
            )
            .await
            .unwrap();
        assert_eq!(IssuerState::Failed, issuer.get_state());
    }

    #[tokio::test]
    pub async fn test_credential_exchange_via_proposal_with_negotiation() {
        let setup = SetupPool::init().await;
        let mut institution = Faber::setup(setup.pool_handle).await;
        let mut consumer = Alice::setup(setup.pool_handle).await;

        let (consumer_to_institution, institution_to_consumer) =
            create_connected_connections(&mut consumer, &mut institution).await;
        let (schema_id, _schema_json, cred_def_id, _cred_def_json, _cred_def, rev_reg, rev_reg_id) =
            _create_address_schema(
                institution.wallet_handle,
                institution.pool_handle,
                &institution.config_issuer.institution_did,
            )
            .await;
        let tails_file = rev_reg.get_tails_dir();

        let mut holder = send_cred_proposal(
            &mut consumer,
            &consumer_to_institution,
            &schema_id,
            &cred_def_id,
            "comment",
        )
        .await;
        let mut issuer = accept_cred_proposal(
            &mut institution,
            &institution_to_consumer,
            rev_reg_id.clone(),
            Some(tails_file.clone()),
        )
        .await;
        send_cred_proposal_1(
            &mut holder,
            &mut consumer,
            &consumer_to_institution,
            &schema_id,
            &cred_def_id,
            "comment",
        )
        .await;
        accept_cred_proposal_1(
            &mut issuer,
            &mut institution,
            &institution_to_consumer,
            rev_reg_id,
            Some(tails_file),
        )
        .await;
        accept_offer(&mut consumer, &consumer_to_institution, &mut holder).await;
        send_credential(
            &mut consumer,
            &mut institution,
            &mut issuer,
            &institution_to_consumer,
            &consumer_to_institution,
            &mut holder,
            true,
        )
        .await;
    }

    #[tokio::test]
    pub async fn test_presentation_via_proposal() {
        let setup = SetupPool::init().await;
        let mut institution = Faber::setup(setup.pool_handle).await;
        let mut consumer = Alice::setup(setup.pool_handle).await;

        let (consumer_to_institution, institution_to_consumer) =
            create_connected_connections(&mut consumer, &mut institution).await;
        let (schema_id, _schema_json, cred_def_id, _cred_def_json, _cred_def, rev_reg, rev_reg_id) =
            _create_address_schema(
                institution.wallet_handle,
                institution.pool_handle,
                &institution.config_issuer.institution_did,
            )
            .await;
        let tails_file = rev_reg.get_tails_dir();

        _exchange_credential_with_proposal(
            &mut consumer,
            &mut institution,
            &consumer_to_institution,
            &institution_to_consumer,
            &schema_id,
            &cred_def_id,
            rev_reg_id,
            Some(tails_file),
            "comment",
        )
        .await;
        let mut prover = send_proof_proposal(&mut consumer, &consumer_to_institution, &cred_def_id).await;
        let mut verifier = Verifier::create("1").unwrap();
        accept_proof_proposal(&mut institution, &mut verifier, &institution_to_consumer).await;
        let selected_credentials_str =
            prover_select_credentials(&mut prover, &mut consumer, &consumer_to_institution, None).await;
        generate_and_send_proof(
            &mut consumer,
            &mut prover,
            &consumer_to_institution,
            &selected_credentials_str,
        )
        .await;
        verify_proof(&mut institution, &mut verifier, &institution_to_consumer).await;
    }

    #[tokio::test]
    pub async fn test_presentation_via_proposal_with_rejection() {
        let setup = SetupPool::init().await;
        let mut institution = Faber::setup(setup.pool_handle).await;
        let mut consumer = Alice::setup(setup.pool_handle).await;

        let (consumer_to_institution, institution_to_consumer) =
            create_connected_connections(&mut consumer, &mut institution).await;
        let (schema_id, _schema_json, cred_def_id, _cred_def_json, _cred_def, rev_reg, rev_reg_id) =
            _create_address_schema(
                institution.wallet_handle,
                institution.pool_handle,
                &institution.config_issuer.institution_did,
            )
            .await;
        let tails_file = rev_reg.get_tails_dir();

        _exchange_credential_with_proposal(
            &mut consumer,
            &mut institution,
            &consumer_to_institution,
            &institution_to_consumer,
            &schema_id,
            &cred_def_id,
            rev_reg_id,
            Some(tails_file),
            "comment",
        )
        .await;
        let mut prover = send_proof_proposal(&mut consumer, &consumer_to_institution, &cred_def_id).await;
        reject_proof_proposal(&mut institution, &institution_to_consumer).await;
        receive_proof_proposal_rejection(&mut consumer, &mut prover, &consumer_to_institution).await;
    }

    #[tokio::test]
    pub async fn test_presentation_via_proposal_with_negotiation() {
        let setup = SetupPool::init().await;
        let mut institution = Faber::setup(setup.pool_handle).await;
        let mut consumer = Alice::setup(setup.pool_handle).await;

        let (consumer_to_institution, institution_to_consumer) =
            create_connected_connections(&mut consumer, &mut institution).await;
        let (schema_id, _schema_json, cred_def_id, _cred_def_json, _cred_def, rev_reg, rev_reg_id) =
            _create_address_schema(
                institution.wallet_handle,
                institution.pool_handle,
                &institution.config_issuer.institution_did,
            )
            .await;
        let tails_file = rev_reg.get_tails_dir();

        _exchange_credential_with_proposal(
            &mut consumer,
            &mut institution,
            &consumer_to_institution,
            &institution_to_consumer,
            &schema_id,
            &cred_def_id,
            rev_reg_id,
            Some(tails_file),
            "comment",
        )
        .await;
        let mut prover = send_proof_proposal(&mut consumer, &consumer_to_institution, &cred_def_id).await;
        let mut verifier = Verifier::create("1").unwrap();
        accept_proof_proposal(&mut institution, &mut verifier, &institution_to_consumer).await;
        send_proof_proposal_1(&mut consumer, &mut prover, &consumer_to_institution, &cred_def_id).await;
        accept_proof_proposal(&mut institution, &mut verifier, &institution_to_consumer).await;
        let selected_credentials_str =
            prover_select_credentials(&mut prover, &mut consumer, &consumer_to_institution, None).await;
        generate_and_send_proof(
            &mut consumer,
            &mut prover,
            &consumer_to_institution,
            &selected_credentials_str,
        )
        .await;
        verify_proof(&mut institution, &mut verifier, &institution_to_consumer).await;
    }

    pub struct Pool {
        handle: PoolHandle,
    }

    impl Pool {
        pub async fn open() -> Pool {
            let handle = open_test_pool().await;
            Pool { handle }
        }
    }

    impl Drop for Pool {
        fn drop(&mut self) {
            futures::executor::block_on(delete_test_pool(self.handle));
        }
    }

    #[tokio::test]
    async fn aries_demo() {
        let _setup = SetupEmpty::init();
        let pool = Pool::open().await;

        let mut faber = Faber::setup(pool.handle).await;
        let mut alice = Alice::setup(pool.handle).await;

        // Publish Schema and Credential Definition
        faber.create_schema().await;

        std::thread::sleep(std::time::Duration::from_secs(2));

        faber.create_nonrevocable_credential_definition().await;

        // Connection
        let invite = faber.create_invite().await;
        alice.accept_invite(&invite).await;

        faber.update_state(3).await;
        alice.update_state(4).await;
        faber.update_state(4).await;

        // Credential issuance
        faber.offer_non_revocable_credential().await;
        alice.accept_offer().await;
        faber.send_credential().await;
        alice.accept_credential().await;

        // Credential Presentation
        faber.request_presentation().await;
        alice.send_presentation().await;
        faber.verify_presentation().await;
        alice.ensure_presentation_verified().await;
    }

    #[tokio::test]
    async fn aries_demo_create_with_message_id_flow() {
        let _setup = SetupEmpty::init();
        let pool = Pool::open().await;

        let mut faber = Faber::setup(pool.handle).await;
        let mut alice = Alice::setup(pool.handle).await;

        // Publish Schema and Credential Definition
        faber.create_schema().await;

        std::thread::sleep(std::time::Duration::from_secs(2));

        faber.create_nonrevocable_credential_definition().await;

        // Connection
        let invite = faber.create_invite().await;
        alice.accept_invite(&invite).await;

        faber.update_state(3).await;
        alice.update_state(4).await;
        faber.update_state(4).await;

        /*
         Create with message id flow
        */

        // Credential issuance
        faber.offer_non_revocable_credential().await;

        // Alice creates Credential object with message id
        {
            let message = alice.download_message(PayloadKinds::CredOffer).await.unwrap();
            let cred_offer = alice.get_credential_offer_by_msg_id(&message.uid).await.unwrap();
            alice.credential = Holder::create_from_offer("test", cred_offer).unwrap();

            let pw_did = alice.connection.pairwise_info().pw_did.to_string();
            alice
                .credential
                .send_request(
                    alice.wallet_handle,
                    alice.pool_handle,
                    pw_did,
                    alice
                        .connection
                        .send_message_closure(alice.wallet_handle)
                        .await
                        .unwrap(),
                )
                .await
                .unwrap();
            assert_eq!(HolderState::RequestSent, alice.credential.get_state());
        }

        faber.send_credential().await;
        alice.accept_credential().await;

        // Credential Presentation
        faber.request_presentation().await;

        // Alice creates Presentation object with message id
        {
            let message = alice.download_message(PayloadKinds::ProofRequest).await.unwrap();
            let presentation_request = alice.get_proof_request_by_msg_id(&message.uid).await.unwrap();
            alice.prover = Prover::create_from_request("test", presentation_request).unwrap();

            let credentials = alice.get_credentials_for_presentation().await;

            alice
                .prover
                .generate_presentation(
                    alice.wallet_handle,
                    alice.pool_handle,
                    credentials.to_string(),
                    String::from("{}"),
                )
                .await
                .unwrap();
            assert_eq!(ProverState::PresentationPrepared, alice.prover.get_state());

            alice
                .prover
                .send_presentation(
                    alice.wallet_handle,
                    alice.pool_handle,
                    alice
                        .connection
                        .send_message_closure(alice.wallet_handle)
                        .await
                        .unwrap(),
                )
                .await
                .unwrap();
            assert_eq!(ProverState::PresentationSent, alice.prover.get_state());
        }

<<<<<<< HEAD
        faber.verify_presentation().await;
    }

    #[tokio::test]
    async fn aries_demo_download_message_flow() {
        SetupEmpty::init();
        let pool = Pool::open().await;

        let mut faber = Faber::setup(pool.handle).await;
        let mut alice = Alice::setup(pool.handle).await;

        // Publish Schema and Credential Definition
        faber.create_schema().await;

        std::thread::sleep(std::time::Duration::from_secs(2));

        faber.create_nonrevocable_credential_definition().await;

        // Connection
        let invite = faber.create_invite().await;
        alice.accept_invite(&invite).await;

        faber.update_state(3).await;
        alice.update_state(4).await;
        faber.update_state(4).await;

        /*
         Create with message flow
        */

        // Credential issuance
        faber.offer_non_revocable_credential().await;

        // Alice creates Credential object with Offer
        {
            let message = alice.download_message(PayloadKinds::CredOffer).await.unwrap();

            let cred_offer: CredentialOffer = serde_json::from_str(&message.decrypted_msg).unwrap();
            alice.credential = Holder::create_from_offer("test", cred_offer).unwrap();

            alice
                .connection
                .update_message_status(&message.uid, &alice.agency_client)
                .await
                .unwrap();

            let pw_did = alice.connection.pairwise_info().pw_did.to_string();
            alice
                .credential
                .send_request(
                    alice.wallet_handle,
                    alice.pool_handle,
                    pw_did,
                    alice
                        .connection
                        .send_message_closure(alice.wallet_handle)
                        .await
                        .unwrap(),
                )
                .await
                .unwrap();
            assert_eq!(HolderState::RequestSent, alice.credential.get_state());
        }

        faber.send_credential().await;
        alice.accept_credential().await;

        // Credential Presentation
        faber.request_presentation().await;

        // Alice creates Presentation object with Proof Request
        {
            let agency_msg = alice.download_message(PayloadKinds::ProofRequest).await.unwrap();

            let presentation_request: PresentationRequest = serde_json::from_str(&agency_msg.decrypted_msg).unwrap();
            alice.prover = Prover::create_from_request("test", presentation_request).unwrap();

            alice
                .connection
                .update_message_status(&agency_msg.uid, &alice.agency_client)
                .await
                .unwrap();

            let credentials = alice.get_credentials_for_presentation().await;

            alice
                .prover
                .generate_presentation(
                    alice.wallet_handle,
                    alice.pool_handle,
                    credentials.to_string(),
                    String::from("{}"),
                )
                .await
                .unwrap();
            assert_eq!(ProverState::PresentationPrepared, alice.prover.get_state());

            alice
                .prover
                .send_presentation(
                    alice.wallet_handle,
                    alice.pool_handle,
                    alice
                        .connection
                        .send_message_closure(alice.wallet_handle)
                        .await
                        .unwrap(),
                )
=======
        #[tokio::test]
        async fn aries_demo_create_with_message_id_flow() {
            let _setup = SetupEmpty::init();
            let pool = Pool::open().await;

            let mut faber = Faber::setup(pool.handle).await;
            let mut alice = Alice::setup(pool.handle).await;

            // Publish Schema and Credential Definition
            faber.create_schema().await;

            std::thread::sleep(std::time::Duration::from_secs(2));

            faber.create_nonrevocable_credential_definition().await;

            // Connection
            let invite = faber.create_invite().await;
            alice.accept_invite(&invite).await;

            faber.update_state(3).await;
            alice.update_state(4).await;
            faber.update_state(4).await;

            /*
             Create with message id flow
            */

            // Credential issuance
            faber.offer_non_revocable_credential().await;

            // Alice creates Credential object with message id
            {
                let message = alice.download_message(PayloadKinds::CredOffer).await.unwrap();
                let cred_offer = alice.get_credential_offer_by_msg_id(&message.uid).await.unwrap();
                alice.credential = Holder::create_from_offer("test", cred_offer).unwrap();

                let pw_did = alice.connection.pairwise_info().pw_did.to_string();
                alice
                    .credential
                    .send_request(
                        alice.wallet_handle,
                        alice.pool_handle,
                        pw_did,
                        alice.connection.send_message_closure(alice.wallet_handle).await.unwrap(),
                    )
                    .await
                    .unwrap();
                assert_eq!(HolderState::RequestSent, alice.credential.get_state());
            }

            faber.send_credential().await;
            alice.accept_credential().await;

            // Credential Presentation
            faber.request_presentation().await;

            // Alice creates Presentation object with message id
            {
                let message = alice.download_message(PayloadKinds::ProofRequest).await.unwrap();
                let presentation_request = alice.get_proof_request_by_msg_id(&message.uid).await.unwrap();
                alice.prover = Prover::create_from_request("test", presentation_request).unwrap();

                let credentials = alice.get_credentials_for_presentation().await;

                alice
                    .prover
                    .generate_presentation(alice.wallet_handle, alice.pool_handle, credentials.to_string(), String::from("{}"))
                    .await
                    .unwrap();
                assert_eq!(ProverState::PresentationPrepared, alice.prover.get_state());

                alice
                    .prover
                    .send_presentation(
                        alice.connection.send_message_closure(alice.wallet_handle).await.unwrap(),
                    )
                    .await
                    .unwrap();
                assert_eq!(ProverState::PresentationSent, alice.prover.get_state());
            }

            faber.verify_presentation().await;
        }

        #[tokio::test]
        async fn aries_demo_download_message_flow() {
            SetupEmpty::init();
            let pool = Pool::open().await;

            let mut faber = Faber::setup(pool.handle).await;
            let mut alice = Alice::setup(pool.handle).await;

            // Publish Schema and Credential Definition
            faber.create_schema().await;

            std::thread::sleep(std::time::Duration::from_secs(2));

            faber.create_nonrevocable_credential_definition().await;

            // Connection
            let invite = faber.create_invite().await;
            alice.accept_invite(&invite).await;

            faber.update_state(3).await;
            alice.update_state(4).await;
            faber.update_state(4).await;

            /*
             Create with message flow
            */

            // Credential issuance
            faber.offer_non_revocable_credential().await;

            // Alice creates Credential object with Offer
            {
                let message = alice.download_message(PayloadKinds::CredOffer).await.unwrap();

                let cred_offer: CredentialOffer = serde_json::from_str(&message.decrypted_msg).unwrap();
                alice.credential = Holder::create_from_offer("test", cred_offer).unwrap();

                alice
                    .connection
                    .update_message_status(&message.uid, &alice.agency_client)
                    .await
                    .unwrap();

                let pw_did = alice.connection.pairwise_info().pw_did.to_string();
                alice
                    .credential
                    .send_request(
                        alice.wallet_handle,
                        alice.pool_handle,
                        pw_did,
                        alice.connection.send_message_closure(alice.wallet_handle).await.unwrap(),
                    )
                    .await
                    .unwrap();
                assert_eq!(HolderState::RequestSent, alice.credential.get_state());
            }

            faber.send_credential().await;
            alice.accept_credential().await;

            // Credential Presentation
            faber.request_presentation().await;

            // Alice creates Presentation object with Proof Request
            {
                let agency_msg = alice.download_message(PayloadKinds::ProofRequest).await.unwrap();

                let presentation_request: PresentationRequest = serde_json::from_str(&agency_msg.decrypted_msg).unwrap();
                alice.prover = Prover::create_from_request("test", presentation_request).unwrap();

                alice
                    .connection
                    .update_message_status(&agency_msg.uid, &alice.agency_client)
                    .await
                    .unwrap();

                let credentials = alice.get_credentials_for_presentation().await;

                alice
                    .prover
                    .generate_presentation(alice.wallet_handle, alice.pool_handle, credentials.to_string(), String::from("{}"))
                    .await
                    .unwrap();
                assert_eq!(ProverState::PresentationPrepared, alice.prover.get_state());

                alice
                    .prover
                    .send_presentation(
                        alice.connection.send_message_closure(alice.wallet_handle).await.unwrap(),
                    )
>>>>>>> 09c13c49
                .await
                .unwrap();
            assert_eq!(ProverState::PresentationSent, alice.prover.get_state());
        }

        faber.verify_presentation().await;
    }
}<|MERGE_RESOLUTION|>--- conflicted
+++ resolved
@@ -1376,8 +1376,6 @@
             alice
                 .prover
                 .send_presentation(
-                    alice.wallet_handle,
-                    alice.pool_handle,
                     alice
                         .connection
                         .send_message_closure(alice.wallet_handle)
@@ -1389,7 +1387,6 @@
             assert_eq!(ProverState::PresentationSent, alice.prover.get_state());
         }
 
-<<<<<<< HEAD
         faber.verify_presentation().await;
     }
 
@@ -1490,190 +1487,12 @@
             alice
                 .prover
                 .send_presentation(
-                    alice.wallet_handle,
-                    alice.pool_handle,
                     alice
                         .connection
                         .send_message_closure(alice.wallet_handle)
                         .await
                         .unwrap(),
                 )
-=======
-        #[tokio::test]
-        async fn aries_demo_create_with_message_id_flow() {
-            let _setup = SetupEmpty::init();
-            let pool = Pool::open().await;
-
-            let mut faber = Faber::setup(pool.handle).await;
-            let mut alice = Alice::setup(pool.handle).await;
-
-            // Publish Schema and Credential Definition
-            faber.create_schema().await;
-
-            std::thread::sleep(std::time::Duration::from_secs(2));
-
-            faber.create_nonrevocable_credential_definition().await;
-
-            // Connection
-            let invite = faber.create_invite().await;
-            alice.accept_invite(&invite).await;
-
-            faber.update_state(3).await;
-            alice.update_state(4).await;
-            faber.update_state(4).await;
-
-            /*
-             Create with message id flow
-            */
-
-            // Credential issuance
-            faber.offer_non_revocable_credential().await;
-
-            // Alice creates Credential object with message id
-            {
-                let message = alice.download_message(PayloadKinds::CredOffer).await.unwrap();
-                let cred_offer = alice.get_credential_offer_by_msg_id(&message.uid).await.unwrap();
-                alice.credential = Holder::create_from_offer("test", cred_offer).unwrap();
-
-                let pw_did = alice.connection.pairwise_info().pw_did.to_string();
-                alice
-                    .credential
-                    .send_request(
-                        alice.wallet_handle,
-                        alice.pool_handle,
-                        pw_did,
-                        alice.connection.send_message_closure(alice.wallet_handle).await.unwrap(),
-                    )
-                    .await
-                    .unwrap();
-                assert_eq!(HolderState::RequestSent, alice.credential.get_state());
-            }
-
-            faber.send_credential().await;
-            alice.accept_credential().await;
-
-            // Credential Presentation
-            faber.request_presentation().await;
-
-            // Alice creates Presentation object with message id
-            {
-                let message = alice.download_message(PayloadKinds::ProofRequest).await.unwrap();
-                let presentation_request = alice.get_proof_request_by_msg_id(&message.uid).await.unwrap();
-                alice.prover = Prover::create_from_request("test", presentation_request).unwrap();
-
-                let credentials = alice.get_credentials_for_presentation().await;
-
-                alice
-                    .prover
-                    .generate_presentation(alice.wallet_handle, alice.pool_handle, credentials.to_string(), String::from("{}"))
-                    .await
-                    .unwrap();
-                assert_eq!(ProverState::PresentationPrepared, alice.prover.get_state());
-
-                alice
-                    .prover
-                    .send_presentation(
-                        alice.connection.send_message_closure(alice.wallet_handle).await.unwrap(),
-                    )
-                    .await
-                    .unwrap();
-                assert_eq!(ProverState::PresentationSent, alice.prover.get_state());
-            }
-
-            faber.verify_presentation().await;
-        }
-
-        #[tokio::test]
-        async fn aries_demo_download_message_flow() {
-            SetupEmpty::init();
-            let pool = Pool::open().await;
-
-            let mut faber = Faber::setup(pool.handle).await;
-            let mut alice = Alice::setup(pool.handle).await;
-
-            // Publish Schema and Credential Definition
-            faber.create_schema().await;
-
-            std::thread::sleep(std::time::Duration::from_secs(2));
-
-            faber.create_nonrevocable_credential_definition().await;
-
-            // Connection
-            let invite = faber.create_invite().await;
-            alice.accept_invite(&invite).await;
-
-            faber.update_state(3).await;
-            alice.update_state(4).await;
-            faber.update_state(4).await;
-
-            /*
-             Create with message flow
-            */
-
-            // Credential issuance
-            faber.offer_non_revocable_credential().await;
-
-            // Alice creates Credential object with Offer
-            {
-                let message = alice.download_message(PayloadKinds::CredOffer).await.unwrap();
-
-                let cred_offer: CredentialOffer = serde_json::from_str(&message.decrypted_msg).unwrap();
-                alice.credential = Holder::create_from_offer("test", cred_offer).unwrap();
-
-                alice
-                    .connection
-                    .update_message_status(&message.uid, &alice.agency_client)
-                    .await
-                    .unwrap();
-
-                let pw_did = alice.connection.pairwise_info().pw_did.to_string();
-                alice
-                    .credential
-                    .send_request(
-                        alice.wallet_handle,
-                        alice.pool_handle,
-                        pw_did,
-                        alice.connection.send_message_closure(alice.wallet_handle).await.unwrap(),
-                    )
-                    .await
-                    .unwrap();
-                assert_eq!(HolderState::RequestSent, alice.credential.get_state());
-            }
-
-            faber.send_credential().await;
-            alice.accept_credential().await;
-
-            // Credential Presentation
-            faber.request_presentation().await;
-
-            // Alice creates Presentation object with Proof Request
-            {
-                let agency_msg = alice.download_message(PayloadKinds::ProofRequest).await.unwrap();
-
-                let presentation_request: PresentationRequest = serde_json::from_str(&agency_msg.decrypted_msg).unwrap();
-                alice.prover = Prover::create_from_request("test", presentation_request).unwrap();
-
-                alice
-                    .connection
-                    .update_message_status(&agency_msg.uid, &alice.agency_client)
-                    .await
-                    .unwrap();
-
-                let credentials = alice.get_credentials_for_presentation().await;
-
-                alice
-                    .prover
-                    .generate_presentation(alice.wallet_handle, alice.pool_handle, credentials.to_string(), String::from("{}"))
-                    .await
-                    .unwrap();
-                assert_eq!(ProverState::PresentationPrepared, alice.prover.get_state());
-
-                alice
-                    .prover
-                    .send_presentation(
-                        alice.connection.send_message_closure(alice.wallet_handle).await.unwrap(),
-                    )
->>>>>>> 09c13c49
                 .await
                 .unwrap();
             assert_eq!(ProverState::PresentationSent, alice.prover.get_state());
