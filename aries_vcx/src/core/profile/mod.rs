<<<<<<< HEAD
#[cfg(feature = "vdrtools")]
pub mod indy_profile;
pub mod modular_wallet_profile;
pub mod profile;
=======
pub mod modular_libs_profile;
pub mod profile;
pub mod vdrtools_profile;
>>>>>>> 9b9969b9
<|MERGE_RESOLUTION|>--- conflicted
+++ resolved
@@ -1,10 +1,4 @@
-<<<<<<< HEAD
 #[cfg(feature = "vdrtools")]
-pub mod indy_profile;
-pub mod modular_wallet_profile;
-pub mod profile;
-=======
+pub mod vdrtools_profile;
 pub mod modular_libs_profile;
-pub mod profile;
-pub mod vdrtools_profile;
->>>>>>> 9b9969b9
+pub mod profile;