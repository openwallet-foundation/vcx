--- conflicted
+++ resolved
@@ -312,12 +312,8 @@
 #[cfg(test)]
 #[allow(clippy::unwrap_used)]
 pub mod unit_tests {
-<<<<<<< HEAD
-=======
     use aries_vcx_core::ledger::indy::pool::test_utils::get_temp_dir_path;
 
-    use crate::core::profile::vdrtools_profile::VdrtoolsProfile;
->>>>>>> fcb46169
     use crate::utils::constants::{
         ADDRESS_CRED_DEF_ID, ADDRESS_CRED_ID, ADDRESS_CRED_REV_ID, ADDRESS_REV_REG_ID, ADDRESS_SCHEMA_ID, CRED_DEF_ID,
         CRED_REV_ID, LICENCE_CRED_ID, REV_REG_ID, REV_STATE_JSON, SCHEMA_ID,
@@ -325,7 +321,6 @@
     use crate::utils::devsetup::*;
     use crate::utils::mockdata::profile::mock_anoncreds::MockAnoncreds;
     use crate::utils::mockdata::profile::mock_ledger::MockLedger;
-    use aries_vcx_core::ledger::indy::pool::test_utils::get_temp_dir_path;
 
     use super::*;
 
