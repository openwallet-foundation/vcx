use std::clone::Clone;

use messages::a2a::A2AMessage;
use serde::{Deserialize, Serialize};
use vdrtools_sys::WalletHandle;

use crate::error::prelude::*;
use crate::protocols::{SendClosure, SendClosureConnection};
use crate::protocols::connection::invitee::state_machine::{InviteeFullState, InviteeState, SmConnectionInvitee};
use crate::protocols::connection::inviter::state_machine::{InviterFullState, InviterState, SmConnectionInviter};
use crate::protocols::connection::pairwise_info::PairwiseInfo;
<<<<<<< HEAD
=======
use crate::protocols::oob::{build_handshake_reuse_accepted_msg, build_handshake_reuse_msg};
use crate::protocols::trustping::build_ping_response;
use crate::protocols::{SendClosure, SendClosureConnection};
>>>>>>> 98315ef8
use crate::utils::send_message;
use messages::connection::invite::Invitation;
use messages::connection::request::Request;
use messages::did_doc::DidDoc;

#[derive(Clone, PartialEq)]
pub struct Connection {
    connection_sm: SmConnection,
}

#[derive(Clone, PartialEq)]
pub enum SmConnection {
    Inviter(SmConnectionInviter),
    Invitee(SmConnectionInvitee),
}

#[derive(Debug, Clone, Serialize, Deserialize)]
pub enum SmConnectionState {
    Inviter(InviterFullState),
    Invitee(InviteeFullState),
}

#[derive(Debug, PartialEq)]
pub enum ConnectionState {
    Inviter(InviterState),
    Invitee(InviteeState),
}

impl Connection {
    // ----------------------------- CONSTRUCTORS ------------------------------------
    pub async fn create_inviter(wallet_handle: WalletHandle) -> VcxResult<Self> {
        trace!("Connection::create >>>");
        let pairwise_info = PairwiseInfo::create(wallet_handle).await?;
        Ok(Self {
            connection_sm: SmConnection::Inviter(SmConnectionInviter::new("", pairwise_info)),
        })
    }

    pub async fn create_invitee(wallet_handle: WalletHandle, did_doc: DidDoc) -> VcxResult<Self> {
        trace!("Connection::create_with_invite >>>");
        Ok(Self {
            connection_sm: SmConnection::Invitee(SmConnectionInvitee::new(
                "",
                PairwiseInfo::create(wallet_handle).await?,
                did_doc,
            )),
        })
    }

    // ----------------------------- GETTERS ------------------------------------
    // TODO: Do clones ALWAYS make sense?
    pub fn get_thread_id(&self) -> String {
        match &self.connection_sm {
            SmConnection::Inviter(sm_inviter) => sm_inviter.get_thread_id(),
            SmConnection::Invitee(sm_invitee) => sm_invitee.get_thread_id(),
        }
    }

    pub fn get_state(&self) -> ConnectionState {
        match &self.connection_sm {
            SmConnection::Inviter(sm_inviter) => ConnectionState::Inviter(sm_inviter.get_state()),
            SmConnection::Invitee(sm_invitee) => ConnectionState::Invitee(sm_invitee.get_state()),
        }
    }

    pub fn pairwise_info(&self) -> &PairwiseInfo {
        match &self.connection_sm {
            SmConnection::Inviter(sm_inviter) => sm_inviter.pairwise_info(),
            SmConnection::Invitee(sm_invitee) => sm_invitee.pairwise_info(),
        }
    }

    pub async fn remote_did(&self) -> VcxResult<String> {
        match &self.connection_sm {
            SmConnection::Inviter(sm_inviter) => sm_inviter.remote_did(),
            SmConnection::Invitee(sm_invitee) => sm_invitee.remote_did().await,
        }
    }

    pub async fn remote_vk(&self) -> VcxResult<String> {
        match &self.connection_sm {
            SmConnection::Inviter(sm_inviter) => sm_inviter.remote_vk(),
            SmConnection::Invitee(sm_invitee) => sm_invitee.remote_vk().await,
        }
    }

    pub fn state_object(&self) -> SmConnectionState {
        match &self.connection_sm {
            SmConnection::Inviter(sm_inviter) => SmConnectionState::Inviter(sm_inviter.state_object().clone()),
            SmConnection::Invitee(sm_invitee) => SmConnectionState::Invitee(sm_invitee.state_object().clone()),
        }
    }

    pub async fn their_did_doc(&self) -> Option<DidDoc> {
        match &self.connection_sm {
            SmConnection::Inviter(sm_inviter) => sm_inviter.their_did_doc(),
            SmConnection::Invitee(sm_invitee) => sm_invitee.their_did_doc().await,
        }
    }

    pub fn get_invite_details(&self) -> Option<&Invitation> {
        trace!("Connection::get_invite_details >>>");
        match &self.connection_sm {
            SmConnection::Inviter(sm_inviter) => sm_inviter.get_invitation(),
            SmConnection::Invitee(_sm_invitee) => None,
        }
    }

    // ----------------------------- MSG PROCESSING ------------------------------------
    pub fn process_invite(self, invitation: Invitation) -> VcxResult<Self> {
        trace!("Connection::process_invite >>> invitation: {:?}", invitation);
        let connection_sm = match &self.connection_sm {
            SmConnection::Inviter(_sm_inviter) => {
                return Err(VcxError::from_msg(VcxErrorKind::NotReady, "Invalid action"));
            }
            SmConnection::Invitee(sm_invitee) => {
                SmConnection::Invitee(sm_invitee.clone().handle_invitation(invitation)?)
            }
        };
        Ok(Self { connection_sm, ..self })
    }

    pub async fn process_request(
        self,
        wallet_handle: WalletHandle,
        request: Request,
        routing_keys: Vec<String>,
        service_endpoint: String,
        send_message: Option<SendClosureConnection>
    ) -> VcxResult<Self> {
        trace!(
            "Connection::process_request >>> request: {:?}, routing_keys: {:?}, service_endpoint: {}",
            request,
            routing_keys,
            service_endpoint
        );
        let connection_sm = match &self.connection_sm {
            SmConnection::Inviter(sm_inviter) => {
                let send_message = self.send_message_closure_connection(wallet_handle);
<<<<<<< HEAD
                let did_doc = request.connection.did_doc.clone();
                let sender_vk = self.pairwise_info().pw_vk.clone();
=======
>>>>>>> 98315ef8
                let new_pairwise_info = PairwiseInfo::create(wallet_handle).await?;
                SmConnection::Inviter(
                    sm_inviter
                        .clone()
                        .handle_connection_request(
                            wallet_handle,
                            request,
                            &new_pairwise_info,
                            routing_keys,
                            service_endpoint,
                            send_message,
                        )
                        .await?,
                )
            }
            SmConnection::Invitee(_) => {
                return Err(VcxError::from_msg(VcxErrorKind::NotReady, "Invalid action"));
            }
        };
        Ok(Self { connection_sm, ..self })
    }

    // ----------------------------- MSG SENDING ------------------------------------
    pub async fn send_response(self, wallet_handle: WalletHandle, send_message: Option<SendClosure>) -> VcxResult<Self> {
        trace!("Connection::send_response >>>");
        let connection_sm = match self.connection_sm.clone() {
            SmConnection::Inviter(sm_inviter) => {
                if let InviterFullState::Requested(_) = sm_inviter.state_object() {
                    let send_message = self.send_message_closure_connection(wallet_handle);
<<<<<<< HEAD
                    SmConnection::Inviter(sm_inviter.handle_send_response(send_message).await?)
=======
                    sm_inviter.handle_send_response(send_message).await?
>>>>>>> 98315ef8
                } else {
                    return Err(VcxError::from_msg(VcxErrorKind::NotReady, "Invalid action"));
                }
            }
            SmConnection::Invitee(_) => {
                return Err(VcxError::from_msg(VcxErrorKind::NotReady, "Invalid action"));
            }
        };
        Ok(Self { connection_sm, ..self })
    }

    pub async fn send_request(
        self,
        wallet_handle: WalletHandle,
<<<<<<< HEAD
        service_endpoint: String,
        routing_keys: Vec<String>,
        send_message: Option<SendClosure>
    ) -> VcxResult<Self> {
        trace!("Connection::send_request");
        let connection_sm = match &self.connection_sm {
            SmConnection::Inviter(_) => {
                return Err(VcxError::from_msg(
                    VcxErrorKind::NotReady,
                    "Inviter cannot send connection request",
                ));
=======
        agency_client: AgencyClient,
        message: Option<A2AMessage>,
    ) -> BoxFuture<'_, VcxResult<()>> {
        Box::pin(async move {
            let (new_connection_sm, can_autohop) = match &self.connection_sm {
                SmConnection::Inviter(_) => self.step_inviter(wallet_handle, message, &agency_client).await?,
                SmConnection::Invitee(_) => self.step_invitee(wallet_handle, message).await?,
            };
            *self = new_connection_sm;
            if can_autohop && self.autohop_enabled {
                let res = self.update_state_with_message(wallet_handle, agency_client, None).await;
                res
            } else {
                Ok(())
            }
        })
    }

    pub async fn find_and_handle_message(
        &mut self,
        wallet_handle: WalletHandle,
        agency_client: &AgencyClient,
    ) -> VcxResult<()> {
        if !self.is_in_final_state() {
            warn!("Connection::find_and_handle_message >> connection is not in final state, skipping");
            return Ok(());
        }
        let messages = self.get_messages_noauth(agency_client).await?;
        match self.find_message_to_handle(messages) {
            Some((uid, message)) => {
                self.handle_message(message, wallet_handle).await?;
                self.update_message_status(&uid, agency_client).await?;
            }
            None => {}
        };
        Ok(())
    }

    fn find_message_to_handle(&self, messages: HashMap<String, A2AMessage>) -> Option<(String, A2AMessage)> {
        for (uid, message) in messages {
            match message {
                A2AMessage::Ping(_)
                | A2AMessage::PingResponse(_)
                | A2AMessage::OutOfBandHandshakeReuse(_)
                | A2AMessage::OutOfBandHandshakeReuseAccepted(_)
                | A2AMessage::Query(_)
                | A2AMessage::Disclose(_) => return Some((uid, message)),
                _ => {}
            }
        }
        None
    }

    pub async fn handle_message(&mut self, message: A2AMessage, wallet_handle: WalletHandle) -> VcxResult<()> {
        let did_doc = self.their_did_doc().await.ok_or(VcxError::from_msg(
            VcxErrorKind::NotReady,
            format!(
                "Can't answer message {:?} because counterparty did doc is not available",
                message
            ),
        ))?;
        let pw_vk = &self.pairwise_info().pw_vk;
        match message {
            A2AMessage::Ping(ping) => {
                info!("Answering ping, thread: {}", ping.get_thread_id());
                if ping.response_requested {
                    send_message(
                        wallet_handle,
                        pw_vk.to_string(),
                        did_doc.clone(),
                        build_ping_response(&ping).to_a2a_message(),
                    )
                    .await?;
                }
            }
            A2AMessage::OutOfBandHandshakeReuse(handshake_reuse) => {
                info!(
                    "Answering OutOfBandHandshakeReuse message, thread: {}",
                    handshake_reuse.get_thread_id()
                );
                let msg = build_handshake_reuse_accepted_msg(&handshake_reuse)?;
                send_message(wallet_handle, pw_vk.to_string(), did_doc.clone(), msg.to_a2a_message()).await?;
            }
            A2AMessage::Query(query) => {
                let supported_protocols = ProtocolRegistry::init().get_protocols_for_query(query.query.as_deref());
                info!(
                    "Answering discovery protocol query, @id: {}, with supported protocols: {:?}",
                    query.id.0, &supported_protocols
                );
                respond_discovery_query(wallet_handle, query, &did_doc, pw_vk, supported_protocols).await?;
            }
            A2AMessage::Disclose(disclose) => {
                info!("Handling disclose message, thread: {}", disclose.get_thread_id());
                self.connection_sm = self.handle_disclose(disclose).await?;
            }
            _ => {
                // todo: implement to_string for A2AMessage, printing only type of the message, not entire payload
                // todo: attempt to print @id / thread_id of the message
                info!("Message of type {:?} will not be answered", message);
            }
        }
        Ok(())
    }

    pub async fn find_message_and_update_state(
        &mut self,
        wallet_handle: WalletHandle,
        agency_client: &AgencyClient,
    ) -> VcxResult<()> {
        if self.is_in_null_state() {
            warn!("Connection::update_state :: update state on connection in null state is ignored");
            return Ok(());
        }
        if self.is_in_final_state() {
            warn!("Connection::update_state :: update state on connection in final state is ignored");
            return Ok(());
        }
        trace!(
            "Connection::update_state >>> before update_state {:?}",
            self.get_state()
        );

        let messages = self.get_messages_noauth(agency_client).await?;
        trace!("Connection::update_state >>> retrieved messages {:?}", messages);

        match self.find_message_to_update_state(messages) {
            Some((uid, message)) => {
                trace!("Connection::update_state >>> handling message uid: {:?}", uid);
                self.update_state_with_message(wallet_handle, agency_client.clone(), Some(message))
                    .await?;
                self.cloud_agent_info()
                    .ok_or(VcxError::from_msg(
                        VcxErrorKind::NoAgentInformation,
                        "Missing cloud agent info",
                    ))?
                    .update_message_status(agency_client, self.pairwise_info(), uid)
                    .await?;
            }
            None => {
                trace!("Connection::update_state >>> trying to update state without message");
                self.update_state_with_message(wallet_handle, agency_client.clone(), None)
                    .await?;
            }
        }

        trace!("Connection::update_state >>> after update_state {:?}", self.get_state());
        Ok(())
    }

    async fn step_inviter(
        &self,
        wallet_handle: WalletHandle,
        message: Option<A2AMessage>,
        agency_client: &AgencyClient,
    ) -> VcxResult<(Self, bool)> {
        match self.connection_sm.clone() {
            SmConnection::Inviter(sm_inviter) => {
                let (sm_inviter, new_cloud_agent_info, can_autohop) = match message {
                    Some(message) => match message {
                        A2AMessage::ConnectionRequest(request) => {
                            let send_message = self.send_message_closure_connection(wallet_handle);
                            let new_pairwise_info = PairwiseInfo::create(wallet_handle).await?;
                            let new_cloud_agent = CloudAgentInfo::create(agency_client, &new_pairwise_info).await?;
                            let new_routing_keys = new_cloud_agent.routing_keys(agency_client)?;
                            let new_service_endpoint = new_cloud_agent.service_endpoint(agency_client)?;
                            let sm_connection = sm_inviter
                                .handle_connection_request(
                                    wallet_handle,
                                    request,
                                    &new_pairwise_info,
                                    new_routing_keys,
                                    new_service_endpoint,
                                    send_message,
                                )
                                .await?;
                            (sm_connection, Some(new_cloud_agent), true)
                        }
                        msg @ A2AMessage::Ack(_) | msg @ A2AMessage::Ping(_) => {
                            (sm_inviter.handle_confirmation_message(&msg).await?, None, false)
                        }
                        A2AMessage::ConnectionProblemReport(problem_report) => {
                            (sm_inviter.handle_problem_report(problem_report)?, None, false)
                        }
                        _ => (sm_inviter.clone(), None, false),
                    },
                    None => {
                        if let InviterFullState::Requested(_) = sm_inviter.state_object() {
                            let send_message = self.send_message_closure_connection(wallet_handle);
                            (
                                sm_inviter.handle_send_response(send_message).await?,
                                None,
                                false,
                            )
                        } else {
                            (sm_inviter.clone(), None, false)
                        }
                    }
                };

                let connection = Self {
                    cloud_agent_info: new_cloud_agent_info.or(self.cloud_agent_info.clone()),
                    connection_sm: SmConnection::Inviter(sm_inviter),
                    autohop_enabled: self.autohop_enabled,
                };

                Ok((connection, can_autohop))
            }
            SmConnection::Invitee(_) => Err(VcxError::from_msg(
                VcxErrorKind::NotReady,
                "Invalid operation, called \
                _step_inviter on Invitee connection.",
            )),
        }
    }

    async fn step_invitee(&self, wallet_handle: WalletHandle, message: Option<A2AMessage>) -> VcxResult<(Self, bool)> {
        match self.connection_sm.clone() {
            SmConnection::Invitee(sm_invitee) => {
                let (sm_invitee, can_autohop) = match message {
                    Some(message) => match message {
                        A2AMessage::ConnectionInvitationPublic(invitation) => {
                            (sm_invitee.handle_invitation(Invitation::Public(invitation))?, false)
                        }
                        A2AMessage::ConnectionInvitationPairwise(invitation) => {
                            (sm_invitee.handle_invitation(Invitation::Pairwise(invitation))?, false)
                        }
                        A2AMessage::ConnectionResponse(response) => {
                            let send_message = self.send_message_closure_connection(wallet_handle);
                            (sm_invitee.handle_connection_response(response, send_message).await?, true)
                        }
                        A2AMessage::ConnectionProblemReport(problem_report) => {
                            (sm_invitee.handle_problem_report(problem_report)?, false)
                        }
                        _ => (sm_invitee, false),
                    },
                    None => {
                        let send_message = self.send_message_closure_connection(wallet_handle);
                        (sm_invitee.handle_send_ack(send_message).await?, false)
                    }
                };
                let connection = Self {
                    connection_sm: SmConnection::Invitee(sm_invitee),
                    cloud_agent_info: self.cloud_agent_info.clone(),
                    autohop_enabled: self.autohop_enabled,
                };
                Ok((connection, can_autohop))
            }
            SmConnection::Inviter(_) => Err(VcxError::from_msg(
                VcxErrorKind::NotReady,
                "Invalid operation, called \
                _step_invitee on Inviter connection.",
            )),
        }
    }

    async fn handle_disclose(&self, disclose: Disclose) -> VcxResult<SmConnection> {
        match &self.connection_sm {
            SmConnection::Inviter(sm_inviter) => {
                Ok(SmConnection::Inviter(sm_inviter.clone().handle_disclose(disclose)?))
>>>>>>> 98315ef8
            }
            SmConnection::Invitee(sm_invitee) => {
                SmConnection::Invitee(
                    sm_invitee
                        .clone()
                        .send_connection_request(
                            routing_keys,
                            service_endpoint,
                            self.send_message_closure_connection(wallet_handle)
                        )
                        .await?
                )
            }
<<<<<<< HEAD
=======
        }
    }

    pub async fn connect(&mut self, wallet_handle: WalletHandle, agency_client: &AgencyClient) -> VcxResult<()> {
        trace!("Connection::connect >>> source_id: {}", self.source_id());
        let cloud_agent_info = self.cloud_agent_info.clone().ok_or(VcxError::from_msg(
            VcxErrorKind::NoAgentInformation,
            "Missing cloud agent info",
        ))?;
        self.connection_sm = match &self.connection_sm {
            SmConnection::Inviter(sm_inviter) => SmConnection::Inviter(sm_inviter.clone().create_invitation(
                cloud_agent_info.routing_keys(agency_client)?,
                cloud_agent_info.service_endpoint(agency_client)?,
            )?),
            SmConnection::Invitee(sm_invitee) => {
                SmConnection::Invitee(
                    sm_invitee
                        .clone()
                        .send_connection_request(
                            cloud_agent_info.routing_keys(agency_client)?,
                            cloud_agent_info.service_endpoint(agency_client)?,
                            self.send_message_closure_connection(wallet_handle)
                        )
                        .await?
                )
            }
>>>>>>> 98315ef8
        };
        Ok(Self { connection_sm, ..self })
    }

    pub async fn create_invite(self, service_endpoint: String, routing_keys: Vec<String>) -> VcxResult<Self> {
        trace!("Connection::create_invite >>>");
        let connection_sm = match &self.connection_sm {
            SmConnection::Inviter(sm_inviter) => {
                SmConnection::Inviter(sm_inviter.clone().create_invitation(routing_keys, service_endpoint)?)
            }
<<<<<<< HEAD
            SmConnection::Invitee(_) => {
=======
            SmConnection::Invitee(sm_invitee) => {
                let messages = self
                    .cloud_agent_info()
                    .ok_or(VcxError::from_msg(
                        VcxErrorKind::NoAgentInformation,
                        "Missing cloud agent info",
                    ))?
                    .get_messages_noauth(agency_client, sm_invitee.pairwise_info(), None)
                    .await?;
                Ok(messages)
            }
        }
    }

    pub async fn get_messages(&self, agency_client: &AgencyClient) -> VcxResult<HashMap<String, A2AMessage>> {
        let expected_sender_vk = self.get_expected_sender_vk().await?;
        match &self.connection_sm {
            SmConnection::Inviter(sm_inviter) => Ok(self
                .cloud_agent_info()
                .ok_or(VcxError::from_msg(
                    VcxErrorKind::NoAgentInformation,
                    "Missing cloud agent info",
                ))?
                .get_messages(agency_client, &expected_sender_vk, sm_inviter.pairwise_info())
                .await?),
            SmConnection::Invitee(sm_invitee) => Ok(self
                .cloud_agent_info()
                .ok_or(VcxError::from_msg(
                    VcxErrorKind::NoAgentInformation,
                    "Missing cloud agent info",
                ))?
                .get_messages(agency_client, &expected_sender_vk, sm_invitee.pairwise_info())
                .await?),
        }
    }

    async fn get_expected_sender_vk(&self) -> VcxResult<String> {
        self.remote_vk().await.map_err(|_err| {
            VcxError::from_msg(
                VcxErrorKind::NotReady,
                "Verkey of Connection counterparty \
                is not known, hence it would be impossible to authenticate message downloaded by id.",
            )
        })
    }

    pub async fn get_message_by_id(&self, msg_id: &str, agency_client: &AgencyClient) -> VcxResult<A2AMessage> {
        trace!("Connection: get_message_by_id >>> msg_id: {}", msg_id);
        let expected_sender_vk = self.get_expected_sender_vk().await?;
        self.cloud_agent_info()
            .ok_or(VcxError::from_msg(
                VcxErrorKind::NoAgentInformation,
                "Missing cloud agent info",
            ))?
            .get_message_by_id(agency_client, msg_id, &expected_sender_vk, self.pairwise_info())
            .await
    }

    pub async fn send_message_closure(&self, wallet_handle: WalletHandle) -> VcxResult<SendClosure> {
        trace!("send_message_closure >>>");
        let did_doc = self.their_did_doc().await.ok_or(VcxError::from_msg(
            VcxErrorKind::NotReady,
            "Cannot send message: Remote Connection information is not set",
        ))?;
        let sender_vk = self.pairwise_info().pw_vk.clone();
        Ok(Box::new(move |message: A2AMessage| {
            Box::pin(send_message(wallet_handle, sender_vk.clone(), did_doc.clone(), message))
        }))
    }

    fn send_message_closure_connection(&self, wallet_handle: WalletHandle) -> SendClosureConnection {
        trace!("send_message_closure_connection >>>");
        Box::new(move |message: A2AMessage, sender_vk: String, did_doc: DidDoc| {
            Box::pin(send_message(wallet_handle, sender_vk, did_doc, message))
        })
    }

    fn build_basic_message(message: &str) -> A2AMessage {
        match ::serde_json::from_str::<A2AMessage>(message) {
            Ok(a2a_message) => a2a_message,
            Err(_) => BasicMessage::create()
                .set_content(message.to_string())
                .set_time()
                .set_out_time()
                .to_a2a_message(),
        }
    }

    pub async fn send_generic_message(&self, wallet_handle: WalletHandle, message: &str) -> VcxResult<String> {
        trace!("Connection::send_generic_message >>> message: {:?}", message);
        let message = Self::build_basic_message(message);
        let send_message = self.send_message_closure(wallet_handle).await?;
        send_message(message).await.map(|_| String::new())
    }

    pub async fn send_a2a_message(&self, wallet_handle: WalletHandle, message: &A2AMessage) -> VcxResult<String> {
        trace!("Connection::send_a2a_message >>> message: {:?}", message);
        let send_message = self.send_message_closure(wallet_handle).await?;
        send_message(message.clone()).await.map(|_| String::new())
    }

    pub async fn send_ping(
        &mut self,
        wallet_handle: WalletHandle,
        comment: Option<String>,
    ) -> VcxResult<TrustPingSender> {
        let mut trust_ping = TrustPingSender::build(true, comment);
        trust_ping
            .send_ping(self.send_message_closure(wallet_handle).await?)
            .await?;
        Ok(trust_ping)
    }

    pub async fn send_handshake_reuse(&self, wallet_handle: WalletHandle, oob_msg: &str) -> VcxResult<()> {
        trace!("Connection::send_handshake_reuse >>>");
        // todo: oob_msg argument should be typed OutOfBandInvitation, not string
        let oob = match serde_json::from_str::<A2AMessage>(oob_msg) {
            Ok(a2a_msg) => match a2a_msg {
                A2AMessage::OutOfBandInvitation(oob) => oob,
                a => {
                    return Err(VcxError::from_msg(
                        VcxErrorKind::SerializationError,
                        format!("Received invalid message type: {:?}", a),
                    ));
                }
            },
            Err(err) => {
>>>>>>> 98315ef8
                return Err(VcxError::from_msg(
                    VcxErrorKind::NotReady,
                    "Invitee cannot create invite",
                ));
            }
        };
<<<<<<< HEAD
        Ok(Self { connection_sm, ..self })
=======
        let send_message = self.send_message_closure(wallet_handle).await?;
        send_message(build_handshake_reuse_msg(&oob).to_a2a_message()).await
>>>>>>> 98315ef8
    }

    pub async fn send_message_closure(&self, wallet_handle: WalletHandle, send_message: Option<SendClosure>) -> VcxResult<SendClosure> {
        trace!("send_message_closure >>>");
        let did_doc = self.their_did_doc().await.ok_or(VcxError::from_msg(
            VcxErrorKind::NotReady,
            "Cannot send message: Remote Connection information is not set",
        ))?;
        let sender_vk = self.pairwise_info().pw_vk.clone();
        Ok(send_message.unwrap_or(self.send_message_default(wallet_handle, sender_vk, did_doc)))
    }

    fn send_message_default(&self, wallet_handle: WalletHandle, sender_vk: String, did_doc: DidDoc) -> SendClosure {
        Box::new(move |message: A2AMessage| {
            Box::pin(send_message(wallet_handle, sender_vk, did_doc, message))
        })
    }

    fn send_message_closure_connection(&self, wallet_handle: WalletHandle) -> SendClosureConnection {
        trace!("send_message_closure_connection >>>");
        Box::new(move |message: A2AMessage, sender_vk: String, did_doc: DidDoc| {
            Box::pin(send_message(wallet_handle, sender_vk, did_doc, message))
        })
    }
}

#[cfg(test)]
#[cfg(feature = "general_test")]
mod tests {
    use crate::utils::devsetup::SetupMocks;
    use messages::connection::invite::test_utils::{
        _pairwise_invitation, _pairwise_invitation_random_id, _public_invitation, _public_invitation_random_id,
    };
    use messages::connection::request::unit_tests::_request;
    use messages::did_doc::test_utils::_routing_keys;

    use super::*;

    // TODO: Deduplicate test helpers to reduce build times
    fn _wallet_handle() -> WalletHandle {
        WalletHandle(0)
    }

    fn _service_endpoint() -> String {
        String::from("https://service-endpoint.org")
    }

    #[tokio::test]
    async fn test_create_with_pairwise_invite() {
        let _setup = SetupMocks::init();
        let invite = Invitation::Pairwise(_pairwise_invitation());
        let connection = Connection::create_invitee(_wallet_handle(), DidDoc::default())
            .await
            .unwrap()
            .process_invite(invite)
            .unwrap();
        assert_eq!(connection.get_state(), ConnectionState::Invitee(InviteeState::Invited));
    }

    #[tokio::test]
    async fn test_create_with_public_invite() {
        let _setup = SetupMocks::init();
        let invite = Invitation::Public(_public_invitation());
        let connection = Connection::create_invitee(_wallet_handle(), DidDoc::default())
            .await
            .unwrap()
            .process_invite(invite)
            .unwrap();
        assert_eq!(connection.get_state(), ConnectionState::Invitee(InviteeState::Invited));
    }

    #[tokio::test]
    async fn test_connect_sets_correct_thread_id_based_on_invitation_type() {
        let _setup = SetupMocks::init();

        let invite = _public_invitation_random_id();
        let connection = Connection::create_invitee(_wallet_handle(), DidDoc::default())
            .await
            .unwrap()
            .process_invite(Invitation::Public(invite.clone()))
            .unwrap()
            .send_request(_wallet_handle(), _service_endpoint(), vec![], None)
            .await
            .unwrap();
        assert_eq!(
            connection.get_state(),
            ConnectionState::Invitee(InviteeState::Requested)
        );
        assert_ne!(connection.get_thread_id(), invite.id.0);

        let invite = _pairwise_invitation_random_id();
        let connection = Connection::create_invitee(_wallet_handle(), DidDoc::default())
            .await
            .unwrap()
            .process_invite(Invitation::Pairwise(invite.clone()))
            .unwrap()
            .send_request(_wallet_handle(), _service_endpoint(), vec![], None)
            .await
            .unwrap();
        assert_eq!(
            connection.get_state(),
            ConnectionState::Invitee(InviteeState::Requested)
        );
        assert_eq!(connection.get_thread_id(), invite.id.0);
    }

    #[tokio::test]
    async fn test_create_with_request() {
        let _setup = SetupMocks::init();

        let connection = Connection::create_inviter(_wallet_handle())
            .await
            .unwrap()
            .process_request(_wallet_handle(), _request(), _routing_keys(), _service_endpoint(), None)
            .await
            .unwrap();

        assert_eq!(
            connection.get_state(),
            ConnectionState::Inviter(InviterState::Requested)
        );
    }
}<|MERGE_RESOLUTION|>--- conflicted
+++ resolved
@@ -5,16 +5,10 @@
 use vdrtools_sys::WalletHandle;
 
 use crate::error::prelude::*;
-use crate::protocols::{SendClosure, SendClosureConnection};
+use crate::protocols::SendClosureConnection;
 use crate::protocols::connection::invitee::state_machine::{InviteeFullState, InviteeState, SmConnectionInvitee};
 use crate::protocols::connection::inviter::state_machine::{InviterFullState, InviterState, SmConnectionInviter};
 use crate::protocols::connection::pairwise_info::PairwiseInfo;
-<<<<<<< HEAD
-=======
-use crate::protocols::oob::{build_handshake_reuse_accepted_msg, build_handshake_reuse_msg};
-use crate::protocols::trustping::build_ping_response;
-use crate::protocols::{SendClosure, SendClosureConnection};
->>>>>>> 98315ef8
 use crate::utils::send_message;
 use messages::connection::invite::Invitation;
 use messages::connection::request::Request;
@@ -65,7 +59,6 @@
     }
 
     // ----------------------------- GETTERS ------------------------------------
-    // TODO: Do clones ALWAYS make sense?
     pub fn get_thread_id(&self) -> String {
         match &self.connection_sm {
             SmConnection::Inviter(sm_inviter) => sm_inviter.get_thread_id(),
@@ -153,12 +146,7 @@
         );
         let connection_sm = match &self.connection_sm {
             SmConnection::Inviter(sm_inviter) => {
-                let send_message = self.send_message_closure_connection(wallet_handle);
-<<<<<<< HEAD
-                let did_doc = request.connection.did_doc.clone();
-                let sender_vk = self.pairwise_info().pw_vk.clone();
-=======
->>>>>>> 98315ef8
+                let send_message = send_message.unwrap_or(self.send_message_closure_connection(wallet_handle));
                 let new_pairwise_info = PairwiseInfo::create(wallet_handle).await?;
                 SmConnection::Inviter(
                     sm_inviter
@@ -182,17 +170,13 @@
     }
 
     // ----------------------------- MSG SENDING ------------------------------------
-    pub async fn send_response(self, wallet_handle: WalletHandle, send_message: Option<SendClosure>) -> VcxResult<Self> {
+    pub async fn send_response(self, wallet_handle: WalletHandle, send_message: Option<SendClosureConnection>) -> VcxResult<Self> {
         trace!("Connection::send_response >>>");
         let connection_sm = match self.connection_sm.clone() {
             SmConnection::Inviter(sm_inviter) => {
                 if let InviterFullState::Requested(_) = sm_inviter.state_object() {
-                    let send_message = self.send_message_closure_connection(wallet_handle);
-<<<<<<< HEAD
+                    let send_message = send_message.unwrap_or(self.send_message_closure_connection(wallet_handle));
                     SmConnection::Inviter(sm_inviter.handle_send_response(send_message).await?)
-=======
-                    sm_inviter.handle_send_response(send_message).await?
->>>>>>> 98315ef8
                 } else {
                     return Err(VcxError::from_msg(VcxErrorKind::NotReady, "Invalid action"));
                 }
@@ -207,10 +191,9 @@
     pub async fn send_request(
         self,
         wallet_handle: WalletHandle,
-<<<<<<< HEAD
         service_endpoint: String,
         routing_keys: Vec<String>,
-        send_message: Option<SendClosure>
+        send_message: Option<SendClosureConnection>
     ) -> VcxResult<Self> {
         trace!("Connection::send_request");
         let connection_sm = match &self.connection_sm {
@@ -219,267 +202,6 @@
                     VcxErrorKind::NotReady,
                     "Inviter cannot send connection request",
                 ));
-=======
-        agency_client: AgencyClient,
-        message: Option<A2AMessage>,
-    ) -> BoxFuture<'_, VcxResult<()>> {
-        Box::pin(async move {
-            let (new_connection_sm, can_autohop) = match &self.connection_sm {
-                SmConnection::Inviter(_) => self.step_inviter(wallet_handle, message, &agency_client).await?,
-                SmConnection::Invitee(_) => self.step_invitee(wallet_handle, message).await?,
-            };
-            *self = new_connection_sm;
-            if can_autohop && self.autohop_enabled {
-                let res = self.update_state_with_message(wallet_handle, agency_client, None).await;
-                res
-            } else {
-                Ok(())
-            }
-        })
-    }
-
-    pub async fn find_and_handle_message(
-        &mut self,
-        wallet_handle: WalletHandle,
-        agency_client: &AgencyClient,
-    ) -> VcxResult<()> {
-        if !self.is_in_final_state() {
-            warn!("Connection::find_and_handle_message >> connection is not in final state, skipping");
-            return Ok(());
-        }
-        let messages = self.get_messages_noauth(agency_client).await?;
-        match self.find_message_to_handle(messages) {
-            Some((uid, message)) => {
-                self.handle_message(message, wallet_handle).await?;
-                self.update_message_status(&uid, agency_client).await?;
-            }
-            None => {}
-        };
-        Ok(())
-    }
-
-    fn find_message_to_handle(&self, messages: HashMap<String, A2AMessage>) -> Option<(String, A2AMessage)> {
-        for (uid, message) in messages {
-            match message {
-                A2AMessage::Ping(_)
-                | A2AMessage::PingResponse(_)
-                | A2AMessage::OutOfBandHandshakeReuse(_)
-                | A2AMessage::OutOfBandHandshakeReuseAccepted(_)
-                | A2AMessage::Query(_)
-                | A2AMessage::Disclose(_) => return Some((uid, message)),
-                _ => {}
-            }
-        }
-        None
-    }
-
-    pub async fn handle_message(&mut self, message: A2AMessage, wallet_handle: WalletHandle) -> VcxResult<()> {
-        let did_doc = self.their_did_doc().await.ok_or(VcxError::from_msg(
-            VcxErrorKind::NotReady,
-            format!(
-                "Can't answer message {:?} because counterparty did doc is not available",
-                message
-            ),
-        ))?;
-        let pw_vk = &self.pairwise_info().pw_vk;
-        match message {
-            A2AMessage::Ping(ping) => {
-                info!("Answering ping, thread: {}", ping.get_thread_id());
-                if ping.response_requested {
-                    send_message(
-                        wallet_handle,
-                        pw_vk.to_string(),
-                        did_doc.clone(),
-                        build_ping_response(&ping).to_a2a_message(),
-                    )
-                    .await?;
-                }
-            }
-            A2AMessage::OutOfBandHandshakeReuse(handshake_reuse) => {
-                info!(
-                    "Answering OutOfBandHandshakeReuse message, thread: {}",
-                    handshake_reuse.get_thread_id()
-                );
-                let msg = build_handshake_reuse_accepted_msg(&handshake_reuse)?;
-                send_message(wallet_handle, pw_vk.to_string(), did_doc.clone(), msg.to_a2a_message()).await?;
-            }
-            A2AMessage::Query(query) => {
-                let supported_protocols = ProtocolRegistry::init().get_protocols_for_query(query.query.as_deref());
-                info!(
-                    "Answering discovery protocol query, @id: {}, with supported protocols: {:?}",
-                    query.id.0, &supported_protocols
-                );
-                respond_discovery_query(wallet_handle, query, &did_doc, pw_vk, supported_protocols).await?;
-            }
-            A2AMessage::Disclose(disclose) => {
-                info!("Handling disclose message, thread: {}", disclose.get_thread_id());
-                self.connection_sm = self.handle_disclose(disclose).await?;
-            }
-            _ => {
-                // todo: implement to_string for A2AMessage, printing only type of the message, not entire payload
-                // todo: attempt to print @id / thread_id of the message
-                info!("Message of type {:?} will not be answered", message);
-            }
-        }
-        Ok(())
-    }
-
-    pub async fn find_message_and_update_state(
-        &mut self,
-        wallet_handle: WalletHandle,
-        agency_client: &AgencyClient,
-    ) -> VcxResult<()> {
-        if self.is_in_null_state() {
-            warn!("Connection::update_state :: update state on connection in null state is ignored");
-            return Ok(());
-        }
-        if self.is_in_final_state() {
-            warn!("Connection::update_state :: update state on connection in final state is ignored");
-            return Ok(());
-        }
-        trace!(
-            "Connection::update_state >>> before update_state {:?}",
-            self.get_state()
-        );
-
-        let messages = self.get_messages_noauth(agency_client).await?;
-        trace!("Connection::update_state >>> retrieved messages {:?}", messages);
-
-        match self.find_message_to_update_state(messages) {
-            Some((uid, message)) => {
-                trace!("Connection::update_state >>> handling message uid: {:?}", uid);
-                self.update_state_with_message(wallet_handle, agency_client.clone(), Some(message))
-                    .await?;
-                self.cloud_agent_info()
-                    .ok_or(VcxError::from_msg(
-                        VcxErrorKind::NoAgentInformation,
-                        "Missing cloud agent info",
-                    ))?
-                    .update_message_status(agency_client, self.pairwise_info(), uid)
-                    .await?;
-            }
-            None => {
-                trace!("Connection::update_state >>> trying to update state without message");
-                self.update_state_with_message(wallet_handle, agency_client.clone(), None)
-                    .await?;
-            }
-        }
-
-        trace!("Connection::update_state >>> after update_state {:?}", self.get_state());
-        Ok(())
-    }
-
-    async fn step_inviter(
-        &self,
-        wallet_handle: WalletHandle,
-        message: Option<A2AMessage>,
-        agency_client: &AgencyClient,
-    ) -> VcxResult<(Self, bool)> {
-        match self.connection_sm.clone() {
-            SmConnection::Inviter(sm_inviter) => {
-                let (sm_inviter, new_cloud_agent_info, can_autohop) = match message {
-                    Some(message) => match message {
-                        A2AMessage::ConnectionRequest(request) => {
-                            let send_message = self.send_message_closure_connection(wallet_handle);
-                            let new_pairwise_info = PairwiseInfo::create(wallet_handle).await?;
-                            let new_cloud_agent = CloudAgentInfo::create(agency_client, &new_pairwise_info).await?;
-                            let new_routing_keys = new_cloud_agent.routing_keys(agency_client)?;
-                            let new_service_endpoint = new_cloud_agent.service_endpoint(agency_client)?;
-                            let sm_connection = sm_inviter
-                                .handle_connection_request(
-                                    wallet_handle,
-                                    request,
-                                    &new_pairwise_info,
-                                    new_routing_keys,
-                                    new_service_endpoint,
-                                    send_message,
-                                )
-                                .await?;
-                            (sm_connection, Some(new_cloud_agent), true)
-                        }
-                        msg @ A2AMessage::Ack(_) | msg @ A2AMessage::Ping(_) => {
-                            (sm_inviter.handle_confirmation_message(&msg).await?, None, false)
-                        }
-                        A2AMessage::ConnectionProblemReport(problem_report) => {
-                            (sm_inviter.handle_problem_report(problem_report)?, None, false)
-                        }
-                        _ => (sm_inviter.clone(), None, false),
-                    },
-                    None => {
-                        if let InviterFullState::Requested(_) = sm_inviter.state_object() {
-                            let send_message = self.send_message_closure_connection(wallet_handle);
-                            (
-                                sm_inviter.handle_send_response(send_message).await?,
-                                None,
-                                false,
-                            )
-                        } else {
-                            (sm_inviter.clone(), None, false)
-                        }
-                    }
-                };
-
-                let connection = Self {
-                    cloud_agent_info: new_cloud_agent_info.or(self.cloud_agent_info.clone()),
-                    connection_sm: SmConnection::Inviter(sm_inviter),
-                    autohop_enabled: self.autohop_enabled,
-                };
-
-                Ok((connection, can_autohop))
-            }
-            SmConnection::Invitee(_) => Err(VcxError::from_msg(
-                VcxErrorKind::NotReady,
-                "Invalid operation, called \
-                _step_inviter on Invitee connection.",
-            )),
-        }
-    }
-
-    async fn step_invitee(&self, wallet_handle: WalletHandle, message: Option<A2AMessage>) -> VcxResult<(Self, bool)> {
-        match self.connection_sm.clone() {
-            SmConnection::Invitee(sm_invitee) => {
-                let (sm_invitee, can_autohop) = match message {
-                    Some(message) => match message {
-                        A2AMessage::ConnectionInvitationPublic(invitation) => {
-                            (sm_invitee.handle_invitation(Invitation::Public(invitation))?, false)
-                        }
-                        A2AMessage::ConnectionInvitationPairwise(invitation) => {
-                            (sm_invitee.handle_invitation(Invitation::Pairwise(invitation))?, false)
-                        }
-                        A2AMessage::ConnectionResponse(response) => {
-                            let send_message = self.send_message_closure_connection(wallet_handle);
-                            (sm_invitee.handle_connection_response(response, send_message).await?, true)
-                        }
-                        A2AMessage::ConnectionProblemReport(problem_report) => {
-                            (sm_invitee.handle_problem_report(problem_report)?, false)
-                        }
-                        _ => (sm_invitee, false),
-                    },
-                    None => {
-                        let send_message = self.send_message_closure_connection(wallet_handle);
-                        (sm_invitee.handle_send_ack(send_message).await?, false)
-                    }
-                };
-                let connection = Self {
-                    connection_sm: SmConnection::Invitee(sm_invitee),
-                    cloud_agent_info: self.cloud_agent_info.clone(),
-                    autohop_enabled: self.autohop_enabled,
-                };
-                Ok((connection, can_autohop))
-            }
-            SmConnection::Inviter(_) => Err(VcxError::from_msg(
-                VcxErrorKind::NotReady,
-                "Invalid operation, called \
-                _step_invitee on Inviter connection.",
-            )),
-        }
-    }
-
-    async fn handle_disclose(&self, disclose: Disclose) -> VcxResult<SmConnection> {
-        match &self.connection_sm {
-            SmConnection::Inviter(sm_inviter) => {
-                Ok(SmConnection::Inviter(sm_inviter.clone().handle_disclose(disclose)?))
->>>>>>> 98315ef8
             }
             SmConnection::Invitee(sm_invitee) => {
                 SmConnection::Invitee(
@@ -488,40 +210,11 @@
                         .send_connection_request(
                             routing_keys,
                             service_endpoint,
-                            self.send_message_closure_connection(wallet_handle)
+                            send_message.unwrap_or(self.send_message_closure_connection(wallet_handle))
                         )
                         .await?
                 )
             }
-<<<<<<< HEAD
-=======
-        }
-    }
-
-    pub async fn connect(&mut self, wallet_handle: WalletHandle, agency_client: &AgencyClient) -> VcxResult<()> {
-        trace!("Connection::connect >>> source_id: {}", self.source_id());
-        let cloud_agent_info = self.cloud_agent_info.clone().ok_or(VcxError::from_msg(
-            VcxErrorKind::NoAgentInformation,
-            "Missing cloud agent info",
-        ))?;
-        self.connection_sm = match &self.connection_sm {
-            SmConnection::Inviter(sm_inviter) => SmConnection::Inviter(sm_inviter.clone().create_invitation(
-                cloud_agent_info.routing_keys(agency_client)?,
-                cloud_agent_info.service_endpoint(agency_client)?,
-            )?),
-            SmConnection::Invitee(sm_invitee) => {
-                SmConnection::Invitee(
-                    sm_invitee
-                        .clone()
-                        .send_connection_request(
-                            cloud_agent_info.routing_keys(agency_client)?,
-                            cloud_agent_info.service_endpoint(agency_client)?,
-                            self.send_message_closure_connection(wallet_handle)
-                        )
-                        .await?
-                )
-            }
->>>>>>> 98315ef8
         };
         Ok(Self { connection_sm, ..self })
     }
@@ -532,165 +225,14 @@
             SmConnection::Inviter(sm_inviter) => {
                 SmConnection::Inviter(sm_inviter.clone().create_invitation(routing_keys, service_endpoint)?)
             }
-<<<<<<< HEAD
             SmConnection::Invitee(_) => {
-=======
-            SmConnection::Invitee(sm_invitee) => {
-                let messages = self
-                    .cloud_agent_info()
-                    .ok_or(VcxError::from_msg(
-                        VcxErrorKind::NoAgentInformation,
-                        "Missing cloud agent info",
-                    ))?
-                    .get_messages_noauth(agency_client, sm_invitee.pairwise_info(), None)
-                    .await?;
-                Ok(messages)
-            }
-        }
-    }
-
-    pub async fn get_messages(&self, agency_client: &AgencyClient) -> VcxResult<HashMap<String, A2AMessage>> {
-        let expected_sender_vk = self.get_expected_sender_vk().await?;
-        match &self.connection_sm {
-            SmConnection::Inviter(sm_inviter) => Ok(self
-                .cloud_agent_info()
-                .ok_or(VcxError::from_msg(
-                    VcxErrorKind::NoAgentInformation,
-                    "Missing cloud agent info",
-                ))?
-                .get_messages(agency_client, &expected_sender_vk, sm_inviter.pairwise_info())
-                .await?),
-            SmConnection::Invitee(sm_invitee) => Ok(self
-                .cloud_agent_info()
-                .ok_or(VcxError::from_msg(
-                    VcxErrorKind::NoAgentInformation,
-                    "Missing cloud agent info",
-                ))?
-                .get_messages(agency_client, &expected_sender_vk, sm_invitee.pairwise_info())
-                .await?),
-        }
-    }
-
-    async fn get_expected_sender_vk(&self) -> VcxResult<String> {
-        self.remote_vk().await.map_err(|_err| {
-            VcxError::from_msg(
-                VcxErrorKind::NotReady,
-                "Verkey of Connection counterparty \
-                is not known, hence it would be impossible to authenticate message downloaded by id.",
-            )
-        })
-    }
-
-    pub async fn get_message_by_id(&self, msg_id: &str, agency_client: &AgencyClient) -> VcxResult<A2AMessage> {
-        trace!("Connection: get_message_by_id >>> msg_id: {}", msg_id);
-        let expected_sender_vk = self.get_expected_sender_vk().await?;
-        self.cloud_agent_info()
-            .ok_or(VcxError::from_msg(
-                VcxErrorKind::NoAgentInformation,
-                "Missing cloud agent info",
-            ))?
-            .get_message_by_id(agency_client, msg_id, &expected_sender_vk, self.pairwise_info())
-            .await
-    }
-
-    pub async fn send_message_closure(&self, wallet_handle: WalletHandle) -> VcxResult<SendClosure> {
-        trace!("send_message_closure >>>");
-        let did_doc = self.their_did_doc().await.ok_or(VcxError::from_msg(
-            VcxErrorKind::NotReady,
-            "Cannot send message: Remote Connection information is not set",
-        ))?;
-        let sender_vk = self.pairwise_info().pw_vk.clone();
-        Ok(Box::new(move |message: A2AMessage| {
-            Box::pin(send_message(wallet_handle, sender_vk.clone(), did_doc.clone(), message))
-        }))
-    }
-
-    fn send_message_closure_connection(&self, wallet_handle: WalletHandle) -> SendClosureConnection {
-        trace!("send_message_closure_connection >>>");
-        Box::new(move |message: A2AMessage, sender_vk: String, did_doc: DidDoc| {
-            Box::pin(send_message(wallet_handle, sender_vk, did_doc, message))
-        })
-    }
-
-    fn build_basic_message(message: &str) -> A2AMessage {
-        match ::serde_json::from_str::<A2AMessage>(message) {
-            Ok(a2a_message) => a2a_message,
-            Err(_) => BasicMessage::create()
-                .set_content(message.to_string())
-                .set_time()
-                .set_out_time()
-                .to_a2a_message(),
-        }
-    }
-
-    pub async fn send_generic_message(&self, wallet_handle: WalletHandle, message: &str) -> VcxResult<String> {
-        trace!("Connection::send_generic_message >>> message: {:?}", message);
-        let message = Self::build_basic_message(message);
-        let send_message = self.send_message_closure(wallet_handle).await?;
-        send_message(message).await.map(|_| String::new())
-    }
-
-    pub async fn send_a2a_message(&self, wallet_handle: WalletHandle, message: &A2AMessage) -> VcxResult<String> {
-        trace!("Connection::send_a2a_message >>> message: {:?}", message);
-        let send_message = self.send_message_closure(wallet_handle).await?;
-        send_message(message.clone()).await.map(|_| String::new())
-    }
-
-    pub async fn send_ping(
-        &mut self,
-        wallet_handle: WalletHandle,
-        comment: Option<String>,
-    ) -> VcxResult<TrustPingSender> {
-        let mut trust_ping = TrustPingSender::build(true, comment);
-        trust_ping
-            .send_ping(self.send_message_closure(wallet_handle).await?)
-            .await?;
-        Ok(trust_ping)
-    }
-
-    pub async fn send_handshake_reuse(&self, wallet_handle: WalletHandle, oob_msg: &str) -> VcxResult<()> {
-        trace!("Connection::send_handshake_reuse >>>");
-        // todo: oob_msg argument should be typed OutOfBandInvitation, not string
-        let oob = match serde_json::from_str::<A2AMessage>(oob_msg) {
-            Ok(a2a_msg) => match a2a_msg {
-                A2AMessage::OutOfBandInvitation(oob) => oob,
-                a => {
-                    return Err(VcxError::from_msg(
-                        VcxErrorKind::SerializationError,
-                        format!("Received invalid message type: {:?}", a),
-                    ));
-                }
-            },
-            Err(err) => {
->>>>>>> 98315ef8
                 return Err(VcxError::from_msg(
                     VcxErrorKind::NotReady,
                     "Invitee cannot create invite",
                 ));
             }
         };
-<<<<<<< HEAD
-        Ok(Self { connection_sm, ..self })
-=======
-        let send_message = self.send_message_closure(wallet_handle).await?;
-        send_message(build_handshake_reuse_msg(&oob).to_a2a_message()).await
->>>>>>> 98315ef8
-    }
-
-    pub async fn send_message_closure(&self, wallet_handle: WalletHandle, send_message: Option<SendClosure>) -> VcxResult<SendClosure> {
-        trace!("send_message_closure >>>");
-        let did_doc = self.their_did_doc().await.ok_or(VcxError::from_msg(
-            VcxErrorKind::NotReady,
-            "Cannot send message: Remote Connection information is not set",
-        ))?;
-        let sender_vk = self.pairwise_info().pw_vk.clone();
-        Ok(send_message.unwrap_or(self.send_message_default(wallet_handle, sender_vk, did_doc)))
-    }
-
-    fn send_message_default(&self, wallet_handle: WalletHandle, sender_vk: String, did_doc: DidDoc) -> SendClosure {
-        Box::new(move |message: A2AMessage| {
-            Box::pin(send_message(wallet_handle, sender_vk, did_doc, message))
-        })
+        Ok(Self { connection_sm, ..self })
     }
 
     fn send_message_closure_connection(&self, wallet_handle: WalletHandle) -> SendClosureConnection {
