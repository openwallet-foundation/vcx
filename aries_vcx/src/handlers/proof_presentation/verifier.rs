use std::collections::HashMap;

<<<<<<< HEAD
use messages::status::Status;
use vdrtools_sys::{PoolHandle, WalletHandle};
=======
use messages::proof_presentation::presentation::Presentation;
use vdrtools_sys::{WalletHandle, PoolHandle};
>>>>>>> 09c13c49

use agency_client::agency_client::AgencyClient;

use crate::error::prelude::*;
use crate::handlers::connection::connection::Connection;
use crate::indy::proofs::proof_request::PresentationRequestData;
use crate::protocols::proof_presentation::verifier::messages::VerifierMessages;
use crate::protocols::proof_presentation::verifier::state_machine::{VerifierSM, VerifierState};
use crate::protocols::SendClosure;
use messages::a2a::A2AMessage;
use messages::proof_presentation::presentation_proposal::PresentationProposal;
use messages::proof_presentation::presentation_request::PresentationRequest;

#[derive(Serialize, Deserialize, Debug, Clone, PartialEq, Default)]
pub struct Verifier {
    verifier_sm: VerifierSM,
}

impl Verifier {
    pub fn create(source_id: &str) -> VcxResult<Self> {
        trace!("Verifier::create >>> source_id: {:?}", source_id);

        Ok(Self {
            verifier_sm: VerifierSM::new(source_id),
        })
    }

    pub fn create_from_request(source_id: String, presentation_request: &PresentationRequestData) -> VcxResult<Self> {
        trace!(
            "Verifier::create_from_request >>> source_id: {:?}, presentation_request: {:?}",
            source_id,
            presentation_request
        );
        let verifier_sm = VerifierSM::from_request(&source_id, presentation_request)?;
        Ok(Self { verifier_sm })
    }

    pub fn create_from_proposal(source_id: &str, presentation_proposal: &PresentationProposal) -> VcxResult<Self> {
        trace!(
            "Issuer::create_from_proposal >>> source_id: {:?}, presentation_proposal: {:?}",
            source_id,
            presentation_proposal
        );
        Ok(Self {
            verifier_sm: VerifierSM::from_proposal(source_id, presentation_proposal),
        })
    }

    pub fn get_source_id(&self) -> String {
        self.verifier_sm.source_id()
    }

    pub fn get_state(&self) -> VerifierState {
        self.verifier_sm.get_state()
    }

    pub async fn handle_message(
        &mut self,
        wallet_handle: WalletHandle,
        pool_handle: PoolHandle,
        message: VerifierMessages,
        send_message: Option<SendClosure>,
    ) -> VcxResult<()> {
        trace!("Verifier::handle_message >>> message: {:?}", message);
        self.step(wallet_handle, pool_handle, message, send_message).await
    }

    pub async fn send_presentation_request(&mut self, send_message: SendClosure) -> VcxResult<()> {
        if self.verifier_sm.get_state() == VerifierState::PresentationRequestSet {
            let offer = self.verifier_sm.presentation_request()?.to_a2a_message();
            send_message(offer).await?;
            self.verifier_sm = self.verifier_sm.clone().mark_presentation_request_msg_sent()?;
        }
        Ok(())
    }

<<<<<<< HEAD
    pub async fn send_ack(
        &mut self,
        wallet_handle: WalletHandle,
        pool_handle: PoolHandle,
        send_message: SendClosure,
    ) -> VcxResult<()> {
        trace!("Verifier::send_ack >>>");
        self.step(
            wallet_handle,
            pool_handle,
            VerifierMessages::SendPresentationAck(),
            Some(send_message),
        )
        .await
=======
    pub async fn send_presentation_ack(&mut self, send_message: SendClosure) -> VcxResult<()> {
        trace!("Verifier::send_presentation_ack >>>");
        self.verifier_sm = self.verifier_sm.clone().send_presentation_ack(send_message).await?;
        Ok(())
    }

    pub async fn verify_presentation(&mut self, wallet_handle: WalletHandle, pool_handle: PoolHandle, presentation: Presentation, send_message: SendClosure) -> VcxResult<()> {
        trace!("Verifier::verify_presentation >>>");
        self.verifier_sm = self.verifier_sm.clone().verify_presentation(wallet_handle, pool_handle, presentation, send_message).await?;
        Ok(())
>>>>>>> 09c13c49
    }

    pub fn set_request(
        &mut self,
        presentation_request_data: PresentationRequestData,
        comment: Option<String>,
    ) -> VcxResult<()> {
        trace!(
            "Verifier::set_request >>> presentation_request_data: {:?}, comment: ${:?}",
            presentation_request_data,
            comment
        );
        self.verifier_sm = self
            .verifier_sm
            .clone()
            .set_request(&presentation_request_data, comment)?;
        Ok(())
    }

    pub fn mark_presentation_request_msg_sent(&mut self) -> VcxResult<()> {
        trace!("Verifier::mark_presentation_request_msg_sent >>>");
        self.verifier_sm = self.verifier_sm.clone().mark_presentation_request_msg_sent()?;
        Ok(())
    }

    pub fn get_presentation_request_msg(&self) -> VcxResult<String> {
        let msg = self.verifier_sm.presentation_request()?.to_a2a_message();
        Ok(json!(msg).to_string())
    }

    pub fn get_presentation_request(&self) -> VcxResult<PresentationRequest> {
        self.verifier_sm.presentation_request()
    }

    pub fn get_presentation_msg(&self) -> VcxResult<String> {
        trace!("Verifier::get_presentation >>>");
        let msg = self.verifier_sm.presentation()?.to_a2a_message();
        Ok(json!(msg).to_string())
    }

    pub fn get_presentation_status(&self) -> Status {
        trace!("Verifier::presentation_state >>>");
        self.verifier_sm.presentation_status()
    }

    pub fn get_presentation_attachment(&self) -> VcxResult<String> {
        self.verifier_sm
            .presentation()?
            .presentations_attach
            .content()
            .map_err(|err| err.into())
    }

    pub fn get_presentation_proposal(&self) -> VcxResult<PresentationProposal> {
        trace!("Verifier::get_presentation_proposal >>>");
        self.verifier_sm.presentation_proposal()
    }

    pub fn get_thread_id(&self) -> VcxResult<String> {
        Ok(self.verifier_sm.thread_id())
    }

    pub async fn step(
        &mut self,
        wallet_handle: WalletHandle,
        pool_handle: PoolHandle,
        message: VerifierMessages,
        send_message: Option<SendClosure>,
    ) -> VcxResult<()> {
        self.verifier_sm = self
            .verifier_sm
            .clone()
            .step(wallet_handle, pool_handle, message, send_message)
            .await?;
        Ok(())
    }

    pub fn progressable_by_message(&self) -> bool {
        self.verifier_sm.progressable_by_message()
    }

    pub fn find_message_to_handle(&self, messages: HashMap<String, A2AMessage>) -> Option<(String, A2AMessage)> {
        self.verifier_sm.find_message_to_handle(messages)
    }

    pub async fn decline_presentation_proposal<'a>(
        &'a mut self,
        send_message: SendClosure,
        reason: &'a str,
    ) -> VcxResult<()> {
        trace!("Verifier::decline_presentation_proposal >>> reason: {:?}", reason);
        self.verifier_sm = self.verifier_sm.clone().reject_presentation_proposal(reason.to_string(), send_message).await?;
        Ok(())
    }

    pub async fn update_state(
        &mut self,
        wallet_handle: WalletHandle,
        pool_handle: PoolHandle,
        agency_client: &AgencyClient,
        connection: &Connection,
    ) -> VcxResult<VerifierState> {
        trace!("Verifier::update_state >>> ");
        if !self.progressable_by_message() {
            return Ok(self.get_state());
        }
        let send_message = connection.send_message_closure(wallet_handle).await?;

        let messages = connection.get_messages(agency_client).await?;
        if let Some((uid, msg)) = self.find_message_to_handle(messages) {
            self.step(wallet_handle, pool_handle, msg.into(), Some(send_message))
                .await?;
            connection.update_message_status(&uid, agency_client).await?;
        }
        Ok(self.get_state())
    }
}

#[cfg(test)]
#[cfg(feature = "general_test")]
mod unit_tests {
    use crate::utils::constants::{REQUESTED_ATTRS, REQUESTED_PREDICATES};
    use crate::utils::devsetup::*;
    use crate::utils::mockdata::mock_settings::MockBuilder;
    use messages::a2a::A2AMessage;
    use messages::proof_presentation::presentation::test_utils::_presentation;

    use super::*;

    fn _dummy_wallet_handle() -> WalletHandle {
        WalletHandle(0)
    }

    fn _dummy_pool_handle() -> PoolHandle {
        0
    }

    async fn _verifier() -> Verifier {
        let presentation_request_data = PresentationRequestData::create("1")
            .await
            .unwrap()
            .set_requested_attributes_as_string(REQUESTED_ATTRS.to_owned())
            .unwrap()
            .set_requested_predicates_as_string(REQUESTED_PREDICATES.to_owned())
            .unwrap()
            .set_not_revoked_interval(r#"{"support_revocation":false}"#.to_string())
            .unwrap();
        Verifier::create_from_request("1".to_string(), &presentation_request_data).unwrap()
    }

    pub fn _send_message() -> Option<SendClosure> {
        Some(Box::new(|_: A2AMessage| Box::pin(async { VcxResult::Ok(()) })))
    }

    impl Verifier {
        async fn to_presentation_request_sent_state(&mut self) {
            self.send_presentation_request(_send_message().unwrap()).await.unwrap();
        }

        async fn to_finished_state(&mut self) {
            self.to_presentation_request_sent_state().await;
            self.step(
                _dummy_wallet_handle(),
                _dummy_pool_handle(),
                VerifierMessages::VerifyPresentation(_presentation()),
                _send_message(),
            )
            .await
            .unwrap();
        }
    }

    #[tokio::test]
    async fn test_get_presentation() {
        let _setup = SetupMocks::init();
        let _mock_builder = MockBuilder::init().set_mock_result_for_validate_indy_proof(Ok(true));
        let mut verifier = _verifier().await;
        verifier.to_finished_state().await;
        let presentation = verifier.get_presentation_msg().unwrap();
        assert_eq!(presentation, json!(_presentation().to_a2a_message()).to_string());
        assert_eq!(verifier.get_state(), VerifierState::Finished);
    }
}<|MERGE_RESOLUTION|>--- conflicted
+++ resolved
@@ -1,12 +1,8 @@
 use std::collections::HashMap;
 
-<<<<<<< HEAD
 use messages::status::Status;
+use messages::proof_presentation::presentation::Presentation;
 use vdrtools_sys::{PoolHandle, WalletHandle};
-=======
-use messages::proof_presentation::presentation::Presentation;
-use vdrtools_sys::{WalletHandle, PoolHandle};
->>>>>>> 09c13c49
 
 use agency_client::agency_client::AgencyClient;
 
@@ -83,22 +79,6 @@
         Ok(())
     }
 
-<<<<<<< HEAD
-    pub async fn send_ack(
-        &mut self,
-        wallet_handle: WalletHandle,
-        pool_handle: PoolHandle,
-        send_message: SendClosure,
-    ) -> VcxResult<()> {
-        trace!("Verifier::send_ack >>>");
-        self.step(
-            wallet_handle,
-            pool_handle,
-            VerifierMessages::SendPresentationAck(),
-            Some(send_message),
-        )
-        .await
-=======
     pub async fn send_presentation_ack(&mut self, send_message: SendClosure) -> VcxResult<()> {
         trace!("Verifier::send_presentation_ack >>>");
         self.verifier_sm = self.verifier_sm.clone().send_presentation_ack(send_message).await?;
@@ -109,7 +89,6 @@
         trace!("Verifier::verify_presentation >>>");
         self.verifier_sm = self.verifier_sm.clone().verify_presentation(wallet_handle, pool_handle, presentation, send_message).await?;
         Ok(())
->>>>>>> 09c13c49
     }
 
     pub fn set_request(
