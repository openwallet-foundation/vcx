--- conflicted
+++ resolved
@@ -4,11 +4,7 @@
 
 use crate::error::prelude::*;
 use crate::libindy::utils::anoncreds;
-<<<<<<< HEAD
 use crate::libindy::utils::anoncreds::RevocationRegistryDefinition;
-use crate::libindy::utils::payments::PaymentTxn;
-=======
->>>>>>> fb0382fa
 use crate::utils::constants::DEFAULT_SERIALIZE_VERSION;
 use crate::utils::serialization::ObjectWithVersion;
 
@@ -27,13 +23,8 @@
     pub cred_def_id: String,
     tag: String,
     source_id: String,
-<<<<<<< HEAD
     issuer_did: String,
     cred_def_json: String,
-    cred_def_payment_txn: Option<PaymentTxn>,
-=======
-    pub issuer_did: Option<String>,
->>>>>>> fb0382fa
     rev_reg: Option<RevocationRegistry>,
     #[serde(default)]
     pub state: PublicEntityStateType,
@@ -191,8 +182,6 @@
                     tails_file,
                     max_creds,
                     tag: 1,
-                    rev_reg_def_payment_txn: None,
-                    rev_reg_delta_payment_txn: None,
                 })
             }
             _ => None
@@ -205,7 +194,6 @@
                 cred_def_id,
                 cred_def_json,
                 issuer_did,
-                cred_def_payment_txn: None,
                 rev_reg,
                 state: PublicEntityStateType::Built,
             }
@@ -215,17 +203,12 @@
     pub fn publish(mut self, tails_url: Option<&str>) -> VcxResult<Self> {
         trace!("CredentialDef::publish >>>");
 
-<<<<<<< HEAD
-        let (rev_reg_def_payment_txn, rev_reg_delta_payment_txn, cred_def_payment_txn) = match _try_get_cred_def_from_ledger(&self.issuer_did, &self.cred_def_id) {
-=======
-        match _try_get_cred_def_from_ledger(&issuer_did, &cred_def_id) {
->>>>>>> fb0382fa
+        match _try_get_cred_def_from_ledger(&self.issuer_did, &self.cred_def_id) {
             Ok(Some(ledger_cred_def_json)) => {
                 return Err(VcxError::from_msg(VcxErrorKind::CreateCredDef, format!("Credential definition with id {} already exists on the ledger: {}", self.cred_def_id, ledger_cred_def_json)));
             }
             Ok(None) => {
-<<<<<<< HEAD
-                let cred_def_payment_txn = anoncreds::publish_cred_def(&self.issuer_did, &self.cred_def_json)?;
+                anoncreds::publish_cred_def(&self.issuer_did, &self.cred_def_json)?;
 
                 match self.rev_reg {
                     Some(ref mut rev_reg) => {
@@ -233,20 +216,10 @@
                             rev_reg.rev_reg_def.value.tails_location = String::from(tails_url);
                         };
 
-                        let rev_def_payment = anoncreds::publish_rev_reg_def(&self.issuer_did, &rev_reg.rev_reg_def)
+                        anoncreds::publish_rev_reg_def(&self.issuer_did, &rev_reg.rev_reg_def)
                             .map_err(|err| err.map(VcxErrorKind::CreateCredDef, "Cannot create CredentialDefinition"))?;
 
-                        let (rev_delta_payment, _) = anoncreds::publish_rev_reg_delta(&self.issuer_did, &rev_reg.rev_reg_id, &rev_reg.rev_reg_entry)
-=======
-                anoncreds::publish_cred_def(&issuer_did, &cred_def_json)?;
-
-                match (&rev_reg_id, &rev_reg_def, &rev_reg_entry) {
-                    (Some(ref rev_reg_id), Some(ref rev_reg_def), Some(ref rev_reg_entry)) => {
-                        anoncreds::publish_rev_reg_def(&issuer_did, &rev_reg_def)
-                            .map_err(|err| err.map(VcxErrorKind::CreateCredDef, "Cannot create CredentialDefinition"))?;
-
-                        anoncreds::publish_rev_reg_delta(&issuer_did, &rev_reg_id, &rev_reg_entry)
->>>>>>> fb0382fa
+                        anoncreds::publish_rev_reg_delta(&self.issuer_did, &rev_reg.rev_reg_id, &rev_reg.rev_reg_entry)
                             .map_err(|err| err.map(VcxErrorKind::InvalidRevocationEntry, "Cannot post RevocationEntry"))?;
 
                     }
@@ -258,18 +231,7 @@
         let rev_reg = match self.rev_reg {
             Some(rev_reg) => {
                 Some(RevocationRegistry {
-<<<<<<< HEAD
-                    rev_reg_def_payment_txn,
-                    rev_reg_delta_payment_txn,
                     ..rev_reg
-=======
-                    rev_reg_id,
-                    rev_reg_def,
-                    rev_reg_entry,
-                    tails_file,
-                    max_creds,
-                    tag: 1
->>>>>>> fb0382fa
                 })
             }
             _ => None
@@ -277,15 +239,6 @@
 
         Ok(
             Self {
-<<<<<<< HEAD
-                cred_def_payment_txn,
-=======
-                source_id,
-                name,
-                tag,
-                id: cred_def_id,
-                issuer_did: Some(issuer_did),
->>>>>>> fb0382fa
                 rev_reg,
                 state: PublicEntityStateType::Published,
                 ..self
@@ -385,17 +338,10 @@
                     rev_reg_def.value.tails_location = String::from(new_tails_url);
                 };
 
-<<<<<<< HEAD
-                let rev_reg_def_payment_txn = anoncreds::publish_rev_reg_def(&self.issuer_did, &rev_reg_def)
+                anoncreds::publish_rev_reg_def(&self.issuer_did, &rev_reg_def)
                     .map_err(|err| err.map(VcxErrorKind::CreateCredDef, "Cannot publish revocation registry defintion"))?;
 
-                let (rev_reg_delta_payment_txn, _) = anoncreds::publish_rev_reg_delta(&self.issuer_did, &rev_reg_id, &rev_reg_entry)
-=======
-                anoncreds::publish_rev_reg_def(&issuer_did, &new_rev_reg_def)
-                    .map_err(|err| err.map(VcxErrorKind::CreateCredDef, "Cannot publish revocation registry defintion"))?;
-
-                anoncreds::publish_rev_reg_delta(&issuer_did, &rev_reg_id, &rev_reg_entry)
->>>>>>> fb0382fa
+                anoncreds::publish_rev_reg_delta(&self.issuer_did, &rev_reg_id, &rev_reg_entry)
                     .map_err(|err| err.map(VcxErrorKind::InvalidRevocationEntry, "Cannot post RevocationEntry"))?;
 
                 let new_rev_reg = RevocationRegistry {
