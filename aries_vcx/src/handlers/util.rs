use messages::{
    decorators::attachment::{Attachment, AttachmentType},
    msg_fields::protocols::{
        connection::{invitation::Invitation, Connection},
        cred_issuance::{v1::CredentialIssuanceV1, v2::CredentialIssuanceV2, CredentialIssuance},
        discover_features::DiscoverFeatures,
        notification::Notification,
        out_of_band::{invitation::Invitation as OobInvitation, OutOfBand},
        present_proof::{
            propose::{Predicate, PresentationAttr},
            PresentProof,
        },
        report_problem::ProblemReport,
        revocation::Revocation,
        trust_ping::TrustPing,
    },
    AriesMessage,
};
use strum_macros::{AsRefStr, EnumString};

use crate::errors::error::{AriesVcxError, AriesVcxErrorKind, VcxResult};

macro_rules! get_thread_id_or_message_id {
    ($msg:expr) => {
        $msg.decorators
            .thread
            .as_ref()
            .map_or($msg.id.clone(), |t| t.thid.clone())
    };
}

macro_rules! matches_thread_id {
    ($msg:expr, $id:expr) => {
        $msg.decorators.thread.thid == $id || $msg.decorators.thread.pthid.as_deref() == Some($id)
    };
}

macro_rules! matches_opt_thread_id {
    ($msg:expr, $id:expr) => {
        match $msg.decorators.thread.as_ref() {
            Some(t) => t.thid == $id || t.pthid.as_deref() == Some($id),
            None => true,
        }
    };
}

#[rustfmt::skip] // This macro results in some false positives and formatting makes it harder to read
macro_rules! get_attach_as_string {
    ($attachments:expr) => {{
        let __attach = $attachments.get(0).as_ref().map(|a| &a.data.content);
        let err_fn = |attach: Option<&messages::decorators::attachment::Attachment>| {
            Err(AriesVcxError::from_msg(
                AriesVcxErrorKind::SerializationError,
                format!("Attachment is not base 64 encoded JSON: {:?}", attach),
            ))
        };

        let Some(messages::decorators::attachment::AttachmentType::Base64(encoded_attach)) = __attach else { return err_fn($attachments.get(0)); };
        let Ok(bytes) = base64::decode(&encoded_attach) else { return err_fn($attachments.get(0)); };
        let Ok(attach_string) = String::from_utf8(bytes) else { return err_fn($attachments.get(0)); };

        attach_string
    }};
}

macro_rules! make_attach_from_str {
    ($str_attach:expr, $id:expr) => {{
        let attach_type =
            messages::decorators::attachment::AttachmentType::Base64(base64::encode($str_attach));
        let attach_data = messages::decorators::attachment::AttachmentData::builder()
            .content(attach_type)
            .build();
        let mut attach = messages::decorators::attachment::Attachment::builder()
            .data(attach_data)
            .build();
        attach.id = Some($id);
        attach.mime_type = Some(messages::misc::MimeType::Json);
        attach
    }};
}

pub(crate) use get_attach_as_string;
pub(crate) use get_thread_id_or_message_id;
pub(crate) use make_attach_from_str;
pub(crate) use matches_opt_thread_id;
pub(crate) use matches_thread_id;

<<<<<<< HEAD
use crate::global::settings;

pub fn extract_attachment_as_base64(attachment: &Attachment) -> VcxResult<Vec<u8>> {
    let AttachmentType::Base64(encoded_attach) = &attachment.data.content else {
        return Err(AriesVcxError::from_msg(
            AriesVcxErrorKind::InvalidMessageFormat,
            format!("Message attachment is not base64 as expected: {attachment:?}"),
        ));
    };

    base64::decode_config(encoded_attach, base64::URL_SAFE).map_err(|_| {
        AriesVcxError::from_msg(
            AriesVcxErrorKind::EncodeError,
            format!("Message attachment is not base64 as expected: {attachment:?}"),
        )
    })
}

pub fn get_attachment_with_id<'a>(
    attachments: &'a Vec<Attachment>,
    id: &String,
) -> VcxResult<&'a Attachment> {
    attachments
        .iter()
        .find(|attachment| attachment.id.as_ref() == Some(id))
        .ok_or(AriesVcxError::from_msg(
            AriesVcxErrorKind::InvalidMessageFormat,
            format!("Message is missing an attachment with the expected ID : {id}."),
        ))
}

=======
>>>>>>> 59938d78
pub fn verify_thread_id(thread_id: &str, message: &AriesMessage) -> VcxResult<()> {
    let is_match = match message {
        AriesMessage::BasicMessage(msg) => matches_opt_thread_id!(msg, thread_id),
        AriesMessage::Connection(Connection::Invitation(msg)) => msg.id == thread_id,
        AriesMessage::Connection(Connection::ProblemReport(msg)) => {
            matches_thread_id!(msg, thread_id)
        }
        AriesMessage::Connection(Connection::Request(msg)) => {
            matches_opt_thread_id!(msg, thread_id)
        }
        AriesMessage::Connection(Connection::Response(msg)) => matches_thread_id!(msg, thread_id),
        AriesMessage::CredentialIssuance(CredentialIssuance::V1(CredentialIssuanceV1::Ack(
            msg,
        ))) => {
            matches_thread_id!(msg, thread_id)
        }
        AriesMessage::CredentialIssuance(CredentialIssuance::V1(
            CredentialIssuanceV1::IssueCredential(msg),
        )) => {
            matches_thread_id!(msg, thread_id)
        }
        AriesMessage::CredentialIssuance(CredentialIssuance::V1(
            CredentialIssuanceV1::OfferCredential(msg),
        )) => {
            matches_opt_thread_id!(msg, thread_id)
        }
        AriesMessage::CredentialIssuance(CredentialIssuance::V1(
            CredentialIssuanceV1::ProposeCredential(msg),
        )) => {
            matches_opt_thread_id!(msg, thread_id)
        }
        AriesMessage::CredentialIssuance(CredentialIssuance::V1(
            CredentialIssuanceV1::RequestCredential(msg),
        )) => {
            matches_opt_thread_id!(msg, thread_id)
        }
        AriesMessage::CredentialIssuance(CredentialIssuance::V1(
            CredentialIssuanceV1::ProblemReport(msg),
        )) => {
            matches_opt_thread_id!(msg, thread_id)
        }
        AriesMessage::CredentialIssuance(CredentialIssuance::V2(CredentialIssuanceV2::Ack(
            msg,
        ))) => {
            matches_thread_id!(msg, thread_id)
        }
        AriesMessage::CredentialIssuance(CredentialIssuance::V2(
            CredentialIssuanceV2::IssueCredential(msg),
        )) => {
            matches_thread_id!(msg, thread_id)
        }
        AriesMessage::CredentialIssuance(CredentialIssuance::V2(
            CredentialIssuanceV2::OfferCredential(msg),
        )) => {
            matches_opt_thread_id!(msg, thread_id)
        }
        AriesMessage::CredentialIssuance(CredentialIssuance::V2(
            CredentialIssuanceV2::ProposeCredential(msg),
        )) => {
            matches_opt_thread_id!(msg, thread_id)
        }
        AriesMessage::CredentialIssuance(CredentialIssuance::V2(
            CredentialIssuanceV2::RequestCredential(msg),
        )) => {
            matches_opt_thread_id!(msg, thread_id)
        }
        AriesMessage::CredentialIssuance(CredentialIssuance::V2(
            CredentialIssuanceV2::ProblemReport(msg),
        )) => {
            matches_opt_thread_id!(msg, thread_id)
        }
        AriesMessage::DiscoverFeatures(DiscoverFeatures::Query(msg)) => msg.id == thread_id,
        AriesMessage::DiscoverFeatures(DiscoverFeatures::Disclose(msg)) => {
            matches_thread_id!(msg, thread_id)
        }
        AriesMessage::Notification(Notification::Ack(msg)) => matches_thread_id!(msg, thread_id),
        AriesMessage::Notification(Notification::ProblemReport(msg)) => {
            matches_opt_thread_id!(msg, thread_id)
        }
        AriesMessage::OutOfBand(OutOfBand::Invitation(msg)) => msg.id == thread_id,
        AriesMessage::OutOfBand(OutOfBand::HandshakeReuse(msg)) => {
            matches_thread_id!(msg, thread_id)
        }
        AriesMessage::OutOfBand(OutOfBand::HandshakeReuseAccepted(msg)) => {
            matches_thread_id!(msg, thread_id)
        }
        AriesMessage::PresentProof(PresentProof::Ack(msg)) => matches_thread_id!(msg, thread_id),
        AriesMessage::PresentProof(PresentProof::Presentation(msg)) => {
            matches_thread_id!(msg, thread_id)
        }
        AriesMessage::PresentProof(PresentProof::ProposePresentation(msg)) => {
            matches_opt_thread_id!(msg, thread_id)
        }
        AriesMessage::PresentProof(PresentProof::RequestPresentation(msg)) => {
            matches_opt_thread_id!(msg, thread_id)
        }
        AriesMessage::PresentProof(PresentProof::ProblemReport(msg)) => {
            matches_opt_thread_id!(msg, thread_id)
        }
        AriesMessage::ReportProblem(msg) => matches_opt_thread_id!(msg, thread_id),
        AriesMessage::Revocation(Revocation::Revoke(msg)) => matches_opt_thread_id!(msg, thread_id),
        AriesMessage::Revocation(Revocation::Ack(msg)) => matches_thread_id!(msg, thread_id),
        AriesMessage::Routing(msg) => msg.id == thread_id,
        AriesMessage::TrustPing(TrustPing::Ping(msg)) => matches_opt_thread_id!(msg, thread_id),
        AriesMessage::TrustPing(TrustPing::PingResponse(msg)) => matches_thread_id!(msg, thread_id),
    };

    if !is_match {
        return Err(AriesVcxError::from_msg(
            AriesVcxErrorKind::InvalidJson,
            format!(
                "Cannot handle message {:?}: thread id does not match, expected {:?}",
                message, thread_id
            ),
        ));
    };

    Ok(())
}

#[derive(Debug, Clone, AsRefStr, EnumString, PartialEq)]
pub enum AttachmentId {
    #[strum(serialize = "libindy-cred-offer-0")]
    CredentialOffer,
    #[strum(serialize = "libindy-cred-request-0")]
    CredentialRequest,
    #[strum(serialize = "libindy-cred-0")]
    Credential,
    #[strum(serialize = "libindy-request-presentation-0")]
    PresentationRequest,
    #[strum(serialize = "libindy-presentation-0")]
    Presentation,
}

/// For retro-fitting the new messages.
#[derive(Debug, Clone, Serialize, Deserialize, PartialEq)]
#[serde(untagged)]
pub enum AnyInvitation {
    Con(Invitation),
    Oob(OobInvitation),
}

impl AnyInvitation {
    pub fn id(&self) -> &str {
        match self {
            AnyInvitation::Con(invitation) => &invitation.id,
            AnyInvitation::Oob(invitation) => &invitation.id,
        }
    }
}

// todo: this is shared by multiple protocols to express different things - needs to be split
#[derive(Debug, Clone, Serialize, Deserialize, PartialEq)]
pub enum Status {
    Undefined,
    Success,
    Failed(ProblemReport),
    Declined(ProblemReport),
}

impl Status {
    pub fn code(&self) -> u32 {
        match self {
            Status::Undefined => 0,
            Status::Success => 1,
            Status::Failed(_) => 2,
            Status::Declined(_) => 3,
        }
    }
}

#[derive(Debug, Serialize, Deserialize, PartialEq, Clone, Default)]
pub struct CredentialData {
    pub schema_id: String,
    pub cred_def_id: String,
    #[serde(skip_serializing_if = "Option::is_none")]
    pub rev_reg_id: Option<String>,
    pub values: serde_json::Value,
    pub signature: serde_json::Value,
    pub signature_correctness_proof: serde_json::Value,
    #[serde(skip_serializing_if = "Option::is_none")]
    pub rev_reg: Option<serde_json::Value>,
    #[serde(skip_serializing_if = "Option::is_none")]
    pub witness: Option<serde_json::Value>,
}

#[derive(Serialize, Deserialize, Debug, Clone, Default)]
pub struct OfferInfo {
    pub credential_json: String,
    pub cred_def_id: String,
    pub rev_reg_id: Option<String>,
    pub tails_file: Option<String>,
}

impl OfferInfo {
    pub fn new(
        credential_json: String,
        cred_def_id: String,
        rev_reg_id: Option<String>,
        tails_file: Option<String>,
    ) -> Self {
        Self {
            credential_json,
            cred_def_id,
            rev_reg_id,
            tails_file,
        }
    }
}

#[derive(Debug, Serialize, Deserialize, PartialEq, Clone, Default)]
pub struct PresentationProposalData {
    pub attributes: Vec<PresentationAttr>,
    pub predicates: Vec<Predicate>,
    pub comment: Option<String>,
}<|MERGE_RESOLUTION|>--- conflicted
+++ resolved
@@ -85,7 +85,6 @@
 pub(crate) use matches_opt_thread_id;
 pub(crate) use matches_thread_id;
 
-<<<<<<< HEAD
 use crate::global::settings;
 
 pub fn extract_attachment_as_base64(attachment: &Attachment) -> VcxResult<Vec<u8>> {
@@ -117,8 +116,6 @@
         ))
 }
 
-=======
->>>>>>> 59938d78
 pub fn verify_thread_id(thread_id: &str, message: &AriesMessage) -> VcxResult<()> {
     let is_match = match message {
         AriesMessage::BasicMessage(msg) => matches_opt_thread_id!(msg, thread_id),
