use std::env;
use std::path::PathBuf;
use std::sync::Arc;
<<<<<<< HEAD

use aries_vcx_core::wallet::base_wallet::BaseWallet;
=======
#[cfg(feature = "vdrtools")]
use vdrtools::types::validation::Validatable;
>>>>>>> dd892cfe

use messages::a2a::A2AMessage;
use messages::diddoc::aries::diddoc::AriesDidDoc;

use crate::errors::error::{AriesVcxError, AriesVcxErrorKind, VcxResult};
use crate::utils::encryption_envelope::EncryptionEnvelope;

#[macro_use]
#[cfg(feature = "test_utils")]
pub mod devsetup;

#[cfg(debug_assertions)]
#[macro_export]
macro_rules! secret {
    ($val:expr) => {{
        $val
    }};
}

#[cfg(not(debug_assertions))]
#[macro_export]
macro_rules! secret {
    ($val:expr) => {{
        "_"
    }};
}

#[cfg(test)]
macro_rules! map (
    { $($key:expr => $value:expr),+ } => {
        {
            let mut m = std::collections::HashMap::new();
            $(
                m.insert($key, $value);
            )+
            m
        }
     };
);

pub mod author_agreement;
#[rustfmt::skip]
pub mod constants;
pub mod async_fn_iterator;
pub mod file;
pub mod json;
pub mod mockdata;
pub mod openssl;
pub mod provision;
pub mod qualifier;
pub mod random;
pub mod uuid;

#[macro_use]
pub mod test_logger;
pub mod encryption_envelope;
pub mod filters;
pub mod serialization;
pub mod validation;

pub fn get_temp_dir_path(filename: &str) -> PathBuf {
    let mut path = env::temp_dir();
    path.push(filename);
    path
}

pub async fn send_message(
    wallet: Arc<dyn BaseWallet>,
    sender_verkey: String,
    did_doc: AriesDidDoc,
    message: A2AMessage,
) -> VcxResult<()> {
    trace!("send_message >>> message: {:?}, did_doc: {:?}", message, &did_doc);
    let EncryptionEnvelope(envelope) =
        EncryptionEnvelope::create(&wallet, &message, Some(&sender_verkey), &did_doc).await?;

    // TODO: Extract from agency client
    agency_client::httpclient::post_message(envelope, &did_doc.get_endpoint()).await?;
    Ok(())
}

pub async fn send_message_anonymously(
    wallet: Arc<dyn BaseWallet>,
    did_doc: &AriesDidDoc,
    message: &A2AMessage,
) -> VcxResult<()> {
    trace!(
        "send_message_anonymously >>> message: {:?}, did_doc: {:?}",
        message,
        &did_doc
    );
    let EncryptionEnvelope(envelope) = EncryptionEnvelope::create(&wallet, message, None, did_doc).await?;

    agency_client::httpclient::post_message(envelope, &did_doc.get_endpoint()).await?;
    Ok(())
<<<<<<< HEAD
=======
}

#[cfg(feature = "vdrtools")]
pub fn parse_and_validate<'a, T>(s: &'a str) -> VcxResult<T>
where
    T: Validatable,
    T: serde::Deserialize<'a>,
{
    let data = serde_json::from_str::<T>(s)?;

    match data.validate() {
        Ok(_) => Ok(data),
        Err(s) => Err(AriesVcxError::from_msg(AriesVcxErrorKind::LibindyInvalidStructure, s)),
    }
>>>>>>> dd892cfe
}<|MERGE_RESOLUTION|>--- conflicted
+++ resolved
@@ -1,14 +1,8 @@
 use std::env;
 use std::path::PathBuf;
 use std::sync::Arc;
-<<<<<<< HEAD
 
 use aries_vcx_core::wallet::base_wallet::BaseWallet;
-=======
-#[cfg(feature = "vdrtools")]
-use vdrtools::types::validation::Validatable;
->>>>>>> dd892cfe
-
 use messages::a2a::A2AMessage;
 use messages::diddoc::aries::diddoc::AriesDidDoc;
 
@@ -103,21 +97,4 @@
 
     agency_client::httpclient::post_message(envelope, &did_doc.get_endpoint()).await?;
     Ok(())
-<<<<<<< HEAD
-=======
-}
-
-#[cfg(feature = "vdrtools")]
-pub fn parse_and_validate<'a, T>(s: &'a str) -> VcxResult<T>
-where
-    T: Validatable,
-    T: serde::Deserialize<'a>,
-{
-    let data = serde_json::from_str::<T>(s)?;
-
-    match data.validate() {
-        Ok(_) => Ok(data),
-        Err(s) => Err(AriesVcxError::from_msg(AriesVcxErrorKind::LibindyInvalidStructure, s)),
-    }
->>>>>>> dd892cfe
 }