use aries_vcx_core::errors::error::{AriesVcxCoreError, AriesVcxCoreErrorKind, VcxCoreResult};
use aries_vcx_core::indy::utils::mocks::did_mocks::DidMocks;
use aries_vcx_core::utils::async_fn_iterator::AsyncFnIterator;
use aries_vcx_core::wallet::base_wallet::BaseWallet;
use async_trait::async_trait;

<<<<<<< HEAD
use crate::utils::{self};
=======
use crate::errors::error::{AriesVcxError, AriesVcxErrorKind, VcxResult};
use crate::{
    plugins::wallet::base_wallet::BaseWallet,
    utils::{self, async_fn_iterator::AsyncFnIterator},
};
>>>>>>> dd892cfe

#[derive(Debug)]
pub(crate) struct MockWallet;

// NOTE : currently matches the expected results if did_mocks and indy_mocks are enabled
/// Implementation of [BaseAnoncreds] which responds with mock data
#[allow(unused)]
#[async_trait]
impl BaseWallet for MockWallet {
    async fn create_and_store_my_did(
        &self,
        seed: Option<&str>,
        method_name: Option<&str>,
    ) -> VcxCoreResult<(String, String)> {
        Ok((utils::constants::DID.to_string(), utils::constants::VERKEY.to_string()))
    }

<<<<<<< HEAD
    async fn key_for_local_did(&self, did: &str) -> VcxCoreResult<String> {
        get_next_mock_did_response_or_fail()
    }

    async fn replace_did_keys_start(&self, target_did: &str) -> VcxCoreResult<String> {
        get_next_mock_did_response_or_fail()
=======
    async fn key_for_local_did(&self, did: &str) -> VcxResult<String> {
        Ok(utils::constants::VERKEY.to_string())
    }

    async fn replace_did_keys_start(&self, target_did: &str) -> VcxResult<String> {
        Ok(utils::constants::VERKEY.to_string())
>>>>>>> dd892cfe
    }

    async fn replace_did_keys_apply(&self, target_did: &str) -> VcxCoreResult<()> {
        Ok(())
    }

    async fn add_wallet_record(
        &self,
        xtype: &str,
        id: &str,
        value: &str,
        tags_json: Option<&str>,
    ) -> VcxCoreResult<()> {
        Ok(())
    }

    async fn get_wallet_record(&self, xtype: &str, id: &str, options_json: &str) -> VcxCoreResult<String> {
        Ok(r#"{"id":"123","type":"record type","value":"record value","tags":null}"#.to_string())
    }

    async fn delete_wallet_record(&self, xtype: &str, id: &str) -> VcxCoreResult<()> {
        Ok(())
    }

    async fn update_wallet_record_value(&self, xtype: &str, id: &str, value: &str) -> VcxCoreResult<()> {
        Ok(())
    }

    async fn add_wallet_record_tags(&self, xtype: &str, id: &str, tags_json: &str) -> VcxCoreResult<()> {
        Ok(())
    }

    async fn update_wallet_record_tags(&self, xtype: &str, id: &str, tags_json: &str) -> VcxCoreResult<()> {
        Ok(())
    }

    async fn delete_wallet_record_tags(&self, xtype: &str, id: &str, tag_names: &str) -> VcxCoreResult<()> {
        Ok(())
    }

    async fn iterate_wallet_records(
        &self,
        xtype: &str,
        query: &str,
        options: &str,
    ) -> VcxCoreResult<Box<dyn AsyncFnIterator<Item = VcxCoreResult<String>>>> {
        // not needed yet
        Err(AriesVcxCoreError::from_msg(
            AriesVcxCoreErrorKind::UnimplementedFeature,
            "unimplemented mock method: iterate_wallet_records",
        ))
    }

    async fn sign(&self, my_vk: &str, msg: &[u8]) -> VcxCoreResult<Vec<u8>> {
        Ok(Vec::from(msg))
    }

    async fn verify(&self, vk: &str, msg: &[u8], signature: &[u8]) -> VcxCoreResult<bool> {
        Ok(true)
    }

    async fn pack_message(&self, sender_vk: Option<&str>, receiver_keys: &str, msg: &[u8]) -> VcxCoreResult<Vec<u8>> {
        Ok(msg.to_vec())
    }

    async fn unpack_message(&self, msg: &[u8]) -> VcxCoreResult<Vec<u8>> {
        Ok(msg.to_vec())
    }
<<<<<<< HEAD
}

fn get_next_mock_did_response_or_fail() -> VcxCoreResult<String> {
    if DidMocks::has_did_mock_responses() {
        warn!("key_for_local_did >> retrieving did mock response");
        Ok(DidMocks::get_next_did_response())
    } else {
        Err(AriesVcxCoreError::from_msg(
            AriesVcxCoreErrorKind::UnimplementedFeature,
            "DidMocks data for must be set",
        ))
    }
=======
>>>>>>> dd892cfe
}<|MERGE_RESOLUTION|>--- conflicted
+++ resolved
@@ -4,15 +4,7 @@
 use aries_vcx_core::wallet::base_wallet::BaseWallet;
 use async_trait::async_trait;
 
-<<<<<<< HEAD
 use crate::utils::{self};
-=======
-use crate::errors::error::{AriesVcxError, AriesVcxErrorKind, VcxResult};
-use crate::{
-    plugins::wallet::base_wallet::BaseWallet,
-    utils::{self, async_fn_iterator::AsyncFnIterator},
-};
->>>>>>> dd892cfe
 
 #[derive(Debug)]
 pub(crate) struct MockWallet;
@@ -30,21 +22,12 @@
         Ok((utils::constants::DID.to_string(), utils::constants::VERKEY.to_string()))
     }
 
-<<<<<<< HEAD
     async fn key_for_local_did(&self, did: &str) -> VcxCoreResult<String> {
-        get_next_mock_did_response_or_fail()
+        Ok(utils::constants::VERKEY.to_string())
     }
 
     async fn replace_did_keys_start(&self, target_did: &str) -> VcxCoreResult<String> {
-        get_next_mock_did_response_or_fail()
-=======
-    async fn key_for_local_did(&self, did: &str) -> VcxResult<String> {
         Ok(utils::constants::VERKEY.to_string())
-    }
-
-    async fn replace_did_keys_start(&self, target_did: &str) -> VcxResult<String> {
-        Ok(utils::constants::VERKEY.to_string())
->>>>>>> dd892cfe
     }
 
     async fn replace_did_keys_apply(&self, target_did: &str) -> VcxCoreResult<()> {
@@ -113,19 +96,4 @@
     async fn unpack_message(&self, msg: &[u8]) -> VcxCoreResult<Vec<u8>> {
         Ok(msg.to_vec())
     }
-<<<<<<< HEAD
-}
-
-fn get_next_mock_did_response_or_fail() -> VcxCoreResult<String> {
-    if DidMocks::has_did_mock_responses() {
-        warn!("key_for_local_did >> retrieving did mock response");
-        Ok(DidMocks::get_next_did_response())
-    } else {
-        Err(AriesVcxCoreError::from_msg(
-            AriesVcxCoreErrorKind::UnimplementedFeature,
-            "DidMocks data for must be set",
-        ))
-    }
-=======
->>>>>>> dd892cfe
 }