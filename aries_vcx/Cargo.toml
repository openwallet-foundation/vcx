[package]

name = "aries-vcx"
version.workspace = true
authors.workspace = true
license.workspace = true
edition.workspace = true

[lib]
path = "src/lib.rs"
doctest = false

[features]
# By default, vdrtools is enabled to allow aries_vcx usage with vdrtools-based wallets/anoncreds/ledgers
default = ["vdrtools"]
########################## DEP FLAGS ################################
# Feature flag to include the libvdrtools dependency
vdrtools = ["dep:libvdrtools"]
# Feature flag to include the 'modular library' dependencies (vdrtools alternatives; indy-vdr, indy-credx)
modular_libs = ["dep:indy-vdr", "dep:indy-credx"]
########################## TEST FLAGS ###############################
# Feature flag for base requirments for running tests underneath the `test_utils` flag (most tests).
# Both `vdrtools` and `modular_libs` are transitively enabled, so they can be used for tests (including interop tests).
test_utils = [ "messages/test_utils", "vdrtools", "modular_libs" ]
# Feature flag for categorising tests which require a ledger to be running
pool_tests = [ "test_utils" ]
# Feature flag for categorising tests which require a ledger and messaging agency to be running 
agency_pool_tests = [ "test_utils" ]
# Feature flag for categorising general tests (usually unit tests)
general_test = [ "test_utils", "messages/general_test" ]
# Feature flag to enable experimental tests of a mysql wallet
mysql_test = ["test_utils" ]
# Feature flag used to prompt some tests to run using the `modular_libs` dependencies instead of `vdrtools`
modular_libs_tests = ["test_utils", "tokio/rt", "tokio/macros"]
########################## OTHER FLAGS ##############################
# Feature flag to make compiler warnings into failures
fatal_warnings = []
# Feature flag to log some extra warnings if enabled
warnlog_fetched_messages = []

[dependencies]
bs58 = "0.4.0"
async-trait = "0.1.53"
env_logger = "0.9.0"
log = "0.4.16"
chrono = "0.4.23"
time = "0.1.44"
lazy_static = "1.3"
rand = "0.7.3"
serde = "1.0.97"
serde_json = "1.0.40"
serde_derive = "1.0.97"
regex = "1.1.0"
base64 = "0.10"
<<<<<<< HEAD
openssl = { version = "0.10.35" }
libvdrtools = { path = "../libvdrtools", optional = true }
=======
openssl = { version = "0.10.48" }
libvdrtools = { path = "../libvdrtools" }
>>>>>>> 0b223602
# vdrtools alternatives ----
indy-vdr = { version = "0.3.4", default-features = false, features = ["ffi", "log"], optional = true }
# PATCH (TO MONITOR IN FUTURE): The following patch changes the `indy-data-types` (within indy-shared-rs) to depend on
# `ursa "0.3.6"` rather than `ursa "=0.3.6"`. Currently, `libvdrtools` depends on `ursa "0.3.7"`, which causes a mismatch of
# `indy-utils` versions, which causes some types within credx to fail. Details about the issue can be found here: https://github.com/hyperledger/indy-shared-rs/issues/20
# `indy-data-types` depends on `ursa =0.3.6` due to a 'broken cl feature', see commmit: https://github.com/hyperledger/indy-shared-rs/commit/2403eed6449a3b5e347697b215a732fc33c014c0
# however using ursa 0.3.7 does not seem to affect our usage of indy-credx currently. More testing would be ideal.
# various combinations of indy-vdr and indy-credx have been tried to resolve the dependency mismatches, however this patch appears
# to be the only quick solution.
# Potential resolutions:
# - wait for ursa 0.3.8+ to resolve the CL issue and update indy-shared-rs,
# - monitor anoncred-rs (which will replace indy-credx) as the fix will likely go in here,
# - monitor the issue for other fixes from the maintainers: https://github.com/hyperledger/indy-shared-rs/issues/20
# - update libvdrtools to use =0.3.6 ursa
indy-credx = { git = "https://github.com/anonyome/indy-shared-rs.git", rev = "7342bc624d23ece8845d1a701cd2cdc9cd401bb0", optional = true }
# ----------------------
futures = { version = "0.3", default-features = false }
libloading = "0.5.0"
uuid = { version = "0.8", default-features = false, features = ["v4"] }
strum = "0.16.0"
strum_macros = "0.16.0"
agency_client = { path = "../agency_client" }
derive_builder = "0.10.2"
tokio = { version = "1.20.4" }
messages = { path  = "../messages" }
zmq = { version = "0.9.2" }
thiserror = "1.0.37"

[target.'cfg(target_os = "android")'.dependencies]
android_logger = "0.5"

[dev-dependencies]
async-channel = "1.7.1"
tokio = { version = "1.20", features = [ "rt", "macros", "rt-multi-thread" ] }
sqlx = { version = "0.5",    features = [ "migrate", "mysql", "runtime-tokio-rustls" ] }<|MERGE_RESOLUTION|>--- conflicted
+++ resolved
@@ -52,13 +52,8 @@
 serde_derive = "1.0.97"
 regex = "1.1.0"
 base64 = "0.10"
-<<<<<<< HEAD
-openssl = { version = "0.10.35" }
+openssl = { version = "0.10.48" }
 libvdrtools = { path = "../libvdrtools", optional = true }
-=======
-openssl = { version = "0.10.48" }
-libvdrtools = { path = "../libvdrtools" }
->>>>>>> 0b223602
 # vdrtools alternatives ----
 indy-vdr = { version = "0.3.4", default-features = false, features = ["ffi", "log"], optional = true }
 # PATCH (TO MONITOR IN FUTURE): The following patch changes the `indy-data-types` (within indy-shared-rs) to depend on
