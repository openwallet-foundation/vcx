--- conflicted
+++ resolved
@@ -42,11 +42,6 @@
 strum_macros = "0.16.0"
 derive_builder = "0.10.2"
 tokio = { version = "1.20.4" }
-<<<<<<< HEAD
-messages = { path  = "../messages" }
-messages2 = { path = "../messages2" }
-=======
->>>>>>> 036bbf94
 thiserror = "1.0.37"
 url = { version = "2.3", features = ["serde"] }
 
