--- conflicted
+++ resolved
@@ -27,7 +27,6 @@
         chacha20poly1305_ietf::gen_nonce()[..].to_vec()
     }
 
-<<<<<<< HEAD
     pub fn increment_nonce(nonce: &mut [u8]) {
         increment_le(nonce);
     }
@@ -54,8 +53,6 @@
         ).map_err(|err| CommonError::InvalidStructure(format!("Unable to decrypt data: {:?}", err)))
     }
 
-=======
->>>>>>> 70081745
     pub fn encrypt_as_searchable(data: &[u8], key: &[u8], hmac_key: &[u8]) -> Vec<u8> {
         let hmacsha256::Tag(hash) = hmacsha256::authenticate(
             data,
