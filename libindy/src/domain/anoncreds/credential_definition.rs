--- conflicted
+++ resolved
@@ -80,18 +80,12 @@
 }
 
 impl CredentialDefinition {
-<<<<<<< HEAD
-    pub fn cred_def_id(did: &str, schema_id: &str, signature_type: &str) -> String {
-        //TODO: FIXME use TAG to build id
-        format!("{}{}{}{}{}{}{}", did, DELIMITER, CRED_DEF_MARKER, DELIMITER, signature_type, DELIMITER, schema_id)
-=======
     pub fn cred_def_id(did: &str, schema_id: &str, signature_type: &str, tag: &str) -> String {
         if ProtocolVersion::is_node_1_3(){
             format!("{}{}{}{}{}{}{}", did, DELIMITER, CRED_DEF_MARKER, DELIMITER, signature_type, DELIMITER, schema_id)
         } else {
             format!("{}{}{}{}{}{}{}{}{}", did, DELIMITER, CRED_DEF_MARKER, DELIMITER, signature_type, DELIMITER, schema_id, DELIMITER, tag)
         }
->>>>>>> c22849ed
     }
 }
 
