extern crate serde_json;

use std::str;
use std::collections::HashMap;

use utils::crypto::chacha20poly1305_ietf::ChaCha20Poly1305IETF;

use errors::common::CommonError;
use errors::wallet::WalletError;
use services::wallet::WalletRecord;

<<<<<<< HEAD
use super::wallet::Keys;
use super::storage::{Tag, TagName, StorageEntity};


pub(super) fn encrypt_tag_names(tag_names: &[&str], tag_name_key: &[u8], tags_hmac_key: &[u8]) -> Vec<TagName> {
    let mut encrypted_tag_names = Vec::new();

    for tag_name in tag_names {
        let tag_name_bytes = tag_name.as_bytes();
        let tag_name = if tag_name_bytes.len() > 0 && tag_name_bytes[0] as char == '~' {
            TagName::OfPlain(
                ChaCha20Poly1305IETF::encrypt_as_searchable(&tag_name_bytes[1..], tag_name_key, tags_hmac_key)
            )
        } else {
            TagName::OfEncrypted(
                ChaCha20Poly1305IETF::encrypt_as_searchable(tag_name_bytes, tag_name_key, tags_hmac_key)
            )
        };
        encrypted_tag_names.push(tag_name)
    }
=======
use super::storage::{Tag, TagName};

pub(super) fn encrypt_tag_names(tag_names: &str, tag_name_key: &[u8], tags_hmac_key: &[u8]) -> Result<Vec<TagName>, WalletError> {
    let tag_names: Vec<String> = serde_json::from_str(tag_names)
        .map_err(|err| CommonError::InvalidStructure(format!("Cannot deserialize tag_names")))?;
>>>>>>> 1f59c75b

    let etag_names = tag_names
        .iter()
        .map(|tag_name|
            if tag_name.starts_with("~") {
                TagName::OfPlain(encrypt_as_searchable(
                    &tag_name.as_bytes()[1..], tag_name_key, tags_hmac_key))
            } else {
                TagName::OfEncrypted(encrypt_as_searchable(tag_name.as_bytes(), tag_name_key, tags_hmac_key))
            })
        .collect::<Vec<TagName>>();

    Ok(etag_names)
}

pub(super) fn encrypt_tags(tags: &str, tag_name_key: &[u8], tag_value_key: &[u8], tags_hmac_key: &[u8]) -> Result<Vec<Tag>, WalletError> {
    let tags: HashMap<String, String> = serde_json::from_str(tags)
        .map_err(|err| CommonError::InvalidStructure(format!("Cannot deserialize tags")))?;

    let etags = tags
        .iter()
        .map(|(tag_name, tag_value)|
            if tag_name.starts_with("~") {
                // '~' character on start is skipped.
                Tag::PlainText(
                    encrypt_as_searchable(&tag_name.as_bytes()[1..], tag_name_key, tags_hmac_key),
                    tag_value.to_string()
                )
            } else {
                Tag::Encrypted(
                    encrypt_as_searchable(tag_name.as_bytes(), tag_name_key, tags_hmac_key),
                    encrypt_as_searchable(tag_value.as_bytes(), tag_value_key, tags_hmac_key)
                )
            })
        .collect::<Vec<Tag>>();

    Ok(etags)
}

pub(super) fn encrypt_as_searchable(data: &[u8], key: &[u8], hmac_key: &[u8]) -> Vec<u8> {
    let nonce = ChaCha20Poly1305IETF::hmacsha256_authenticate(data, hmac_key);
    let (ct, nonce) = ChaCha20Poly1305IETF::encrypt(data, key, Some(&nonce[..ChaCha20Poly1305IETF::NONCEBYTES]));

    let mut result: Vec<u8> = Default::default();
    result.extend_from_slice(&nonce);
    result.extend_from_slice(&ct);
    result
}

pub(super) fn encrypt_as_not_searchable(data: &[u8], key: &[u8]) -> Vec<u8> {
    let (ct, nonce) = ChaCha20Poly1305IETF::encrypt(data, key, None);

    let mut result: Vec<u8> = Default::default();
    result.extend_from_slice(&nonce);
    result.extend_from_slice(&ct);
    result
}

pub(super) fn decrypt(joined_data: &[u8], key: &[u8]) -> Result<Vec<u8>, WalletError> {
    let nonce = &joined_data[..ChaCha20Poly1305IETF::NONCEBYTES];
    let data = &joined_data[ChaCha20Poly1305IETF::NONCEBYTES..];

    let res = ChaCha20Poly1305IETF::decrypt(data, key, nonce)?;
    Ok(res)
}

pub(super) fn decrypt_tags(etags: &Option<Vec<Tag>>, tag_name_key: &[u8], tag_value_key: &[u8]) -> Result<Option<HashMap<String, String>>, WalletError> {
    match etags {
        &None => Ok(None),
        &Some(ref etags) => {
            let mut tags: HashMap<String, String> = HashMap::new();

            for etag in etags {
                let (name, value) = match etag {
                    &Tag::PlainText(ref ename, ref value) => {
<<<<<<< HEAD
                        let name = match ChaCha20Poly1305IETF::decrypt_merged(&ename, tag_name_key) {
=======
                        let name = match decrypt(&ename, tag_name_key) {
>>>>>>> 1f59c75b
                            Err(_) => return Err(WalletError::EncryptionError("Unable to decrypt tag name".to_string())),
                            Ok(tag_name_bytes) => format!("~{}", str::from_utf8(&tag_name_bytes)?)
                        };
                        (name, value.clone())
                    }
                    &Tag::Encrypted(ref ename, ref evalue) => {
<<<<<<< HEAD
                        let name = match ChaCha20Poly1305IETF::decrypt_merged(&ename, tag_name_key) {
                            Err(_) => return Err(WalletError::EncryptionError("Unable to decrypt tag name".to_string())),
                            Ok(tag_name) => String::from_utf8(tag_name)?
                        };
                        let value = match ChaCha20Poly1305IETF::decrypt_merged(&evalue, tag_value_key) {
=======
                        let name = match decrypt(&ename, tag_name_key) {
                            Err(_) => return Err(WalletError::EncryptionError("Unable to decrypt tag name".to_string())),
                            Ok(tag_name) => String::from_utf8(tag_name)?
                        };
                        let value = match decrypt(&evalue, tag_value_key) {
>>>>>>> 1f59c75b
                            Err(_) => return Err(WalletError::EncryptionError("Unable to decrypt tag value".to_string())),
                            Ok(tag_value) => String::from_utf8(tag_value)?
                        };
                        (name, value)
                    }
                };
                tags.insert(name, value);
            }

            Ok(Some(tags))
        }
    }
}

pub(super) fn decrypt_storage_record(record: &StorageEntity, keys: &Keys) -> Result<WalletRecord, WalletError> {
    let decrypted_name = ChaCha20Poly1305IETF::decrypt_merged(&record.name, &keys.name_key)?;
    let decrypted_name = String::from_utf8(decrypted_name)?;

    let decrypted_value = match record.value {
        Some(ref value) => {
            let decrypted_value_key = ChaCha20Poly1305IETF::decrypt_merged(&value.key, &keys.value_key)?;
            let decrypted_value = ChaCha20Poly1305IETF::decrypt_merged(&value.data, &decrypted_value_key)?;
            Some(String::from_utf8(decrypted_value)?)
        },
        None => None
    };

    let decrypted_type = match record.type_ {
        Some(ref type_) => {
            let decrypted_type = ChaCha20Poly1305IETF::decrypt_merged(type_, &keys.type_key)?;
            Some(String::from_utf8(decrypted_type)?)
        },
        None => None,
    };

    let decrypted_tags = decrypt_tags(&record.tags, &keys.tag_name_key, &keys.tag_value_key)?;
    Ok(WalletRecord::new(decrypted_name, decrypted_type, decrypted_value, decrypted_tags))
}


#[cfg(test)]
mod tests {
    use super::*;

    #[test]
    fn test_encrypt_decrypt_tags() {
        let tags = r#"{"tag1":"value1", "tag2":"value2", "~tag3":"value3"}"#;

        let tag_name_key = ChaCha20Poly1305IETF::create_key();
        let tag_value_key = ChaCha20Poly1305IETF::create_key();
        let hmac_key = ChaCha20Poly1305IETF::create_key();

        let c = encrypt_tags(&tags, &tag_name_key, &tag_value_key, &hmac_key).unwrap();
        let u = decrypt_tags(&Some(c), &tag_name_key, &tag_value_key).unwrap().unwrap();
        assert_eq!(serde_json::from_str::<HashMap<String, String>>(tags).unwrap(), u);
    }

    #[test]
    fn test_decrypt_tags_works_for_none() {
        let tag_name_key = ChaCha20Poly1305IETF::create_key();
        let tag_value_key = ChaCha20Poly1305IETF::create_key();

        let u = decrypt_tags(&None, &tag_name_key, &tag_value_key).unwrap();
        assert!(u.is_none());
    }
}<|MERGE_RESOLUTION|>--- conflicted
+++ resolved
@@ -9,36 +9,12 @@
 use errors::wallet::WalletError;
 use services::wallet::WalletRecord;
 
-<<<<<<< HEAD
 use super::wallet::Keys;
 use super::storage::{Tag, TagName, StorageEntity};
 
 
 pub(super) fn encrypt_tag_names(tag_names: &[&str], tag_name_key: &[u8], tags_hmac_key: &[u8]) -> Vec<TagName> {
-    let mut encrypted_tag_names = Vec::new();
-
-    for tag_name in tag_names {
-        let tag_name_bytes = tag_name.as_bytes();
-        let tag_name = if tag_name_bytes.len() > 0 && tag_name_bytes[0] as char == '~' {
-            TagName::OfPlain(
-                ChaCha20Poly1305IETF::encrypt_as_searchable(&tag_name_bytes[1..], tag_name_key, tags_hmac_key)
-            )
-        } else {
-            TagName::OfEncrypted(
-                ChaCha20Poly1305IETF::encrypt_as_searchable(tag_name_bytes, tag_name_key, tags_hmac_key)
-            )
-        };
-        encrypted_tag_names.push(tag_name)
-    }
-=======
-use super::storage::{Tag, TagName};
-
-pub(super) fn encrypt_tag_names(tag_names: &str, tag_name_key: &[u8], tags_hmac_key: &[u8]) -> Result<Vec<TagName>, WalletError> {
-    let tag_names: Vec<String> = serde_json::from_str(tag_names)
-        .map_err(|err| CommonError::InvalidStructure(format!("Cannot deserialize tag_names")))?;
->>>>>>> 1f59c75b
-
-    let etag_names = tag_names
+    tag_names
         .iter()
         .map(|tag_name|
             if tag_name.starts_with("~") {
@@ -47,16 +23,11 @@
             } else {
                 TagName::OfEncrypted(encrypt_as_searchable(tag_name.as_bytes(), tag_name_key, tags_hmac_key))
             })
-        .collect::<Vec<TagName>>();
-
-    Ok(etag_names)
+        .collect::<Vec<TagName>>()
 }
 
-pub(super) fn encrypt_tags(tags: &str, tag_name_key: &[u8], tag_value_key: &[u8], tags_hmac_key: &[u8]) -> Result<Vec<Tag>, WalletError> {
-    let tags: HashMap<String, String> = serde_json::from_str(tags)
-        .map_err(|err| CommonError::InvalidStructure(format!("Cannot deserialize tags")))?;
-
-    let etags = tags
+pub(super) fn encrypt_tags(tags: &HashMap<String, String>, tag_name_key: &[u8], tag_value_key: &[u8], tags_hmac_key: &[u8]) -> Vec<Tag> {
+    tags
         .iter()
         .map(|(tag_name, tag_value)|
             if tag_name.starts_with("~") {
@@ -71,10 +42,9 @@
                     encrypt_as_searchable(tag_value.as_bytes(), tag_value_key, tags_hmac_key)
                 )
             })
-        .collect::<Vec<Tag>>();
+        .collect::<Vec<Tag>>()
+}
 
-    Ok(etags)
-}
 
 pub(super) fn encrypt_as_searchable(data: &[u8], key: &[u8], hmac_key: &[u8]) -> Vec<u8> {
     let nonce = ChaCha20Poly1305IETF::hmacsha256_authenticate(data, hmac_key);
@@ -95,13 +65,19 @@
     result
 }
 
-pub(super) fn decrypt(joined_data: &[u8], key: &[u8]) -> Result<Vec<u8>, WalletError> {
+pub(super) fn decrypt(data: &[u8], key: &[u8], nonce: &[u8]) -> Result<Vec<u8>, WalletError> {
+    let res = ChaCha20Poly1305IETF::decrypt(data, key, nonce)?;
+    Ok(res)
+}
+
+pub(super) fn decrypt_merged(joined_data: &[u8], key: &[u8]) -> Result<Vec<u8>, WalletError> {
     let nonce = &joined_data[..ChaCha20Poly1305IETF::NONCEBYTES];
     let data = &joined_data[ChaCha20Poly1305IETF::NONCEBYTES..];
 
     let res = ChaCha20Poly1305IETF::decrypt(data, key, nonce)?;
     Ok(res)
 }
+
 
 pub(super) fn decrypt_tags(etags: &Option<Vec<Tag>>, tag_name_key: &[u8], tag_value_key: &[u8]) -> Result<Option<HashMap<String, String>>, WalletError> {
     match etags {
@@ -112,30 +88,18 @@
             for etag in etags {
                 let (name, value) = match etag {
                     &Tag::PlainText(ref ename, ref value) => {
-<<<<<<< HEAD
-                        let name = match ChaCha20Poly1305IETF::decrypt_merged(&ename, tag_name_key) {
-=======
-                        let name = match decrypt(&ename, tag_name_key) {
->>>>>>> 1f59c75b
+                        let name = match decrypt_merged(&ename, tag_name_key) {
                             Err(_) => return Err(WalletError::EncryptionError("Unable to decrypt tag name".to_string())),
                             Ok(tag_name_bytes) => format!("~{}", str::from_utf8(&tag_name_bytes)?)
                         };
                         (name, value.clone())
                     }
                     &Tag::Encrypted(ref ename, ref evalue) => {
-<<<<<<< HEAD
-                        let name = match ChaCha20Poly1305IETF::decrypt_merged(&ename, tag_name_key) {
+                        let name = match decrypt_merged(&ename, tag_name_key) {
                             Err(_) => return Err(WalletError::EncryptionError("Unable to decrypt tag name".to_string())),
                             Ok(tag_name) => String::from_utf8(tag_name)?
                         };
-                        let value = match ChaCha20Poly1305IETF::decrypt_merged(&evalue, tag_value_key) {
-=======
-                        let name = match decrypt(&ename, tag_name_key) {
-                            Err(_) => return Err(WalletError::EncryptionError("Unable to decrypt tag name".to_string())),
-                            Ok(tag_name) => String::from_utf8(tag_name)?
-                        };
-                        let value = match decrypt(&evalue, tag_value_key) {
->>>>>>> 1f59c75b
+                        let value = match decrypt_merged(&evalue, tag_value_key) {
                             Err(_) => return Err(WalletError::EncryptionError("Unable to decrypt tag value".to_string())),
                             Ok(tag_value) => String::from_utf8(tag_value)?
                         };
@@ -151,13 +115,13 @@
 }
 
 pub(super) fn decrypt_storage_record(record: &StorageEntity, keys: &Keys) -> Result<WalletRecord, WalletError> {
-    let decrypted_name = ChaCha20Poly1305IETF::decrypt_merged(&record.name, &keys.name_key)?;
+    let decrypted_name = decrypt_merged(&record.name, &keys.name_key)?;
     let decrypted_name = String::from_utf8(decrypted_name)?;
 
     let decrypted_value = match record.value {
         Some(ref value) => {
-            let decrypted_value_key = ChaCha20Poly1305IETF::decrypt_merged(&value.key, &keys.value_key)?;
-            let decrypted_value = ChaCha20Poly1305IETF::decrypt_merged(&value.data, &decrypted_value_key)?;
+            let decrypted_value_key = decrypt_merged(&value.key, &keys.value_key)?;
+            let decrypted_value = decrypt_merged(&value.data, &decrypted_value_key)?;
             Some(String::from_utf8(decrypted_value)?)
         },
         None => None
@@ -165,7 +129,7 @@
 
     let decrypted_type = match record.type_ {
         Some(ref type_) => {
-            let decrypted_type = ChaCha20Poly1305IETF::decrypt_merged(type_, &keys.type_key)?;
+            let decrypted_type = decrypt_merged(type_, &keys.type_key)?;
             Some(String::from_utf8(decrypted_type)?)
         },
         None => None,
@@ -182,15 +146,15 @@
 
     #[test]
     fn test_encrypt_decrypt_tags() {
-        let tags = r#"{"tag1":"value1", "tag2":"value2", "~tag3":"value3"}"#;
+        let tags = serde_json::from_str(r#"{"tag1":"value1", "tag2":"value2", "~tag3":"value3"}"#).unwrap();
 
         let tag_name_key = ChaCha20Poly1305IETF::create_key();
         let tag_value_key = ChaCha20Poly1305IETF::create_key();
         let hmac_key = ChaCha20Poly1305IETF::create_key();
 
-        let c = encrypt_tags(&tags, &tag_name_key, &tag_value_key, &hmac_key).unwrap();
+        let c = encrypt_tags(&tags, &tag_name_key, &tag_value_key, &hmac_key);
         let u = decrypt_tags(&Some(c), &tag_name_key, &tag_value_key).unwrap().unwrap();
-        assert_eq!(serde_json::from_str::<HashMap<String, String>>(tags).unwrap(), u);
+        assert_eq!(tags, u);
     }
 
     #[test]
