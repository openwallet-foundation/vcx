--- conflicted
+++ resolved
@@ -272,13 +272,8 @@
                               value: &[u8],
                               nodes: &[RemoteNode],
                               f: usize,
-<<<<<<< HEAD
                               gen: &Generator) -> Result<bool, CommonError> {
-    trace!("verify_proof_signature: >>> signature: {:?}, participants: {:?}, pool_state_root: {:?}", signature, participants, pool_state_root);
-=======
-                              gen: &Generator) -> bool {
     trace!("verify_proof_signature: >>> signature: {:?}, participants: {:?}, pool_state_root: {:?}", signature, participants, value);
->>>>>>> cf0dd895
 
     let mut ver_keys: Vec<&VerKey> = Vec::new();
     for node in nodes {
