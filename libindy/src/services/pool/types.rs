extern crate indy_crypto;
extern crate rmp_serde;
extern crate serde;
extern crate serde_json;
extern crate time;

use std::cmp::Eq;
use std::collections::HashMap;
use std::hash::{Hash, Hasher};

use errors::common::CommonError;
use utils::crypto::verkey_builder::build_full_verkey;


use self::indy_crypto::utils::json::{JsonDecodable, JsonEncodable};


#[derive(Serialize, Deserialize, Debug, Eq, PartialEq)]
pub struct NodeData {
    pub alias: String,
    pub client_ip: Option<String>,
    #[serde(deserialize_with = "string_or_number")]
    #[serde(default)]
    pub client_port: Option<u64>,
    pub node_ip: Option<String>,
    #[serde(deserialize_with = "string_or_number")]
    #[serde(default)]
    pub node_port: Option<u64>,
    pub services: Option<Vec<String>>,
    pub blskey: Option<String>
}

fn string_or_number<'de, D>(deserializer: D) -> Result<Option<u64>, D::Error>
    where D: serde::Deserializer<'de>
{
    let deser_res: Result<serde_json::Value, _> = serde::Deserialize::deserialize(deserializer);
    match deser_res {
        Ok(serde_json::Value::String(s)) => match s.parse::<u64>() {
            Ok(num) => Ok(Some(num)),
            Err(err) => Err(serde::de::Error::custom(format!("Invalid Node transaction: {:?}", err)))
        },
        Ok(serde_json::Value::Number(n)) => match n.as_u64() {
            Some(num) => Ok(Some(num)),
            None => Err(serde::de::Error::custom("Invalid Node transaction".to_string()))
        },
        Ok(serde_json::Value::Null) => Ok(None),
        _ => Err(serde::de::Error::custom("Invalid Node transaction".to_string())),
    }
}

#[derive(Serialize, Deserialize)]
#[serde(untagged)]
pub enum NodeTransaction {
    NodeTransactionV0(NodeTransactionV0),
    NodeTransactionV1(NodeTransactionV1)
}

impl JsonEncodable for NodeTransaction {}

impl<'a> JsonDecodable<'a> for NodeTransaction {}

#[derive(Serialize, Deserialize, Debug, Eq, PartialEq)]
pub struct NodeTransactionV0 {
    pub data: NodeData,
    pub dest: String,
    pub identifier: String,
    #[serde(rename = "txnId")]
    pub txn_id: Option<String>,
    pub verkey: Option<String>,
    #[serde(rename = "type")]
    pub txn_type: String
}

impl NodeTransactionV0 {
    pub const VERSION: &'static str = "1.3";
}

#[derive(Serialize, Deserialize, Debug, Eq, PartialEq)]
#[serde(rename_all = "camelCase")]
pub struct NodeTransactionV1 {
    pub txn: Txn,
    pub txn_metadata: Metadata,
    pub req_signature: ReqSignature,
    pub ver: String
}


impl NodeTransactionV1 {
    pub const VERSION: &'static str = "1.4";
}

#[derive(Serialize, Deserialize, Debug, Eq, PartialEq)]
pub struct Txn {
    #[serde(rename = "type")]
    pub txn_type: String,
    #[serde(rename = "protocolVersion")]
    pub protocol_version: Option<i32>,
    pub data: TxnData,
    pub metadata: TxnMetadata
}

#[derive(Serialize, Deserialize, Debug, Eq, PartialEq)]
#[serde(rename_all = "camelCase")]
pub struct Metadata {
    pub creation_time: Option<u64>,
    pub seq_no: Option<i32>,
    pub txn_id: Option<String>
}

#[derive(Serialize, Deserialize, Debug, Eq, PartialEq)]
#[serde(rename_all = "camelCase")]
pub struct ReqSignature {
    #[serde(rename = "type")]
    pub type_: Option<String>,
    pub values: Option<Vec<ReqSignatureValue>>
}

#[derive(Serialize, Deserialize, Debug, Eq, PartialEq)]
pub struct ReqSignatureValue {
    pub from: Option<String>,
    pub value: Option<String>
}

#[derive(Serialize, Deserialize, Debug, Eq, PartialEq)]
pub struct TxnData {
    pub data: NodeData,
    pub dest: String,
    pub verkey: Option<String>
}

#[derive(Serialize, Deserialize, Debug, Eq, PartialEq)]
#[serde(rename_all = "camelCase")]
pub struct TxnMetadata {
    pub req_id: Option<i64>,
    pub from: String
}

impl From<NodeTransactionV0> for NodeTransactionV1 {
    fn from(node_txn: NodeTransactionV0) -> Self {
        {
            let txn = Txn {
                txn_type: node_txn.txn_type,
                protocol_version: None,
                data: TxnData {
                    data: node_txn.data,
                    dest: node_txn.dest,
                    verkey: node_txn.verkey
                },
                metadata: TxnMetadata {
                    req_id: None,
                    from: node_txn.identifier
                },
            };
            NodeTransactionV1 {
                txn,
                txn_metadata: Metadata {
                    seq_no: None,
                    txn_id: node_txn.txn_id,
                    creation_time: None
                },
                req_signature: ReqSignature {
                    type_: None,
                    values: None
                },
                ver: "1".to_string(),
            }
        }
    }
}

impl NodeTransactionV1 {
    pub fn update(&mut self, other: &mut NodeTransactionV1) -> Result<(), CommonError> {
        assert_eq!(self.txn.data.dest, other.txn.data.dest);
        assert_eq!(self.txn.data.data.alias, other.txn.data.data.alias);

        if let Some(ref mut client_ip) = other.txn.data.data.client_ip {
            self.txn.data.data.client_ip = Some(client_ip.to_owned());
        }
        if let Some(ref mut client_port) = other.txn.data.data.client_port {
            self.txn.data.data.client_port = Some(client_port.to_owned());
        }
        if let Some(ref mut node_ip) = other.txn.data.data.node_ip {
            self.txn.data.data.node_ip = Some(node_ip.to_owned());
        }
        if let Some(ref mut node_port) = other.txn.data.data.node_port {
            self.txn.data.data.node_port = Some(node_port.to_owned());
        }
        if let Some(ref mut blskey) = other.txn.data.data.blskey {
            self.txn.data.data.blskey = Some(blskey.to_owned());
        }
        if let Some(ref mut services) = other.txn.data.data.services {
            self.txn.data.data.services = Some(services.to_owned());
        }
        if other.txn.data.verkey.is_some() {
            self.txn.data.verkey = Some(build_full_verkey(&self.txn.data.dest, other.txn.data.verkey.as_ref().map(String::as_str))?);
        }
        Ok(())
    }
}

#[allow(non_snake_case)]
#[derive(Serialize, Deserialize, Debug, Clone)]
pub struct LedgerStatus {
    pub txnSeqNo: usize,
    pub merkleRoot: String,
    pub ledgerId: u8,
    pub ppSeqNo: Option<u32>,
    pub viewNo: Option<u32>,
<<<<<<< HEAD
=======
    #[serde(skip_serializing_if = "Option::is_none")]
>>>>>>> 3dd21fb9
    pub protocolVersion: Option<usize>
}

#[allow(non_snake_case)]
#[derive(Serialize, Deserialize, Debug, Clone)]
pub struct ConsistencyProof {
    //TODO almost all fields Option<> or find better approach
    pub seqNoEnd: usize,
    pub seqNoStart: usize,
    pub ledgerId: usize,
    pub hashes: Vec<String>,
    pub oldMerkleRoot: String,
    pub newMerkleRoot: String,
}

#[allow(non_snake_case)]
#[derive(Serialize, Deserialize, Debug, Clone, Eq, PartialEq)]
pub struct CatchupReq {
    pub ledgerId: usize,
    pub seqNoStart: usize,
    pub seqNoEnd: usize,
    pub catchupTill: usize,
}

impl<'a> JsonDecodable<'a> for CatchupReq {}

#[allow(non_snake_case)]
#[derive(Serialize, Deserialize, Debug, PartialEq, Clone)]
pub struct CatchupRep {
    pub ledgerId: usize,
    pub consProof: Vec<String>,
    pub txns: HashMap<String, serde_json::Value>,
}

impl CatchupRep {
    pub fn min_tx(&self) -> Result<usize, CommonError> {
        let mut min = None;
        for (k, _) in self.txns.iter() {
            let val = k.parse::<usize>()
                .map_err(|err| CommonError::InvalidStructure(format!("{:?}", err)))?;
            match min {
                None => min = Some(val),
                Some(m) => if val < m { min = Some(val) }
            }
        }
        min.ok_or(CommonError::InvalidStructure("Empty Map".to_string()))
    }
}

#[derive(Serialize, Debug, Deserialize, Clone)]
#[serde(untagged)]
pub enum Reply {
    ReplyV0(ReplyV0),
    ReplyV1(ReplyV1)
}

impl Reply {
    pub fn req_id(&self) -> u64 {
        match self {
            &Reply::ReplyV0(ref reply) => reply.result.req_id,
            &Reply::ReplyV1(ref reply) => reply.result.txn.metadata.req_id
        }
    }
}

#[derive(Serialize, Deserialize, Debug, Clone)]
pub struct ReplyV0 {
    pub result: ResponseMetadata
}

#[derive(Serialize, Deserialize, Debug, Clone)]
pub struct ReplyV1 {
    pub result: ReplyResultV1
}

#[derive(Serialize, Deserialize, Debug, Clone)]
pub struct ReplyResultV1 {
    pub txn: ReplyTxnV1
}

#[derive(Serialize, Deserialize, Debug, Clone)]
pub struct ReplyTxnV1 {
    pub metadata: ResponseMetadata
}

#[derive(Serialize, Debug, Deserialize, Clone)]
#[serde(untagged)]
pub enum Response {
    ResponseV0(ResponseV0),
    ResponseV1(ResponseV1)
}

impl Response {
    pub fn req_id(&self) -> u64 {
        match self {
            &Response::ResponseV0(ref res) => res.req_id,
            &Response::ResponseV1(ref res) => res.metadata.req_id
        }
    }
}

#[derive(Serialize, Deserialize, Debug, Clone)]
#[serde(rename_all = "camelCase")]
pub struct ResponseV0 {
    pub req_id: u64
}

#[derive(Serialize, Deserialize, Debug, Clone)]
pub struct ResponseV1 {
    pub metadata: ResponseMetadata
}

#[derive(Serialize, Deserialize, Debug, Clone)]
#[serde(rename_all = "camelCase")]
pub struct ResponseMetadata {
    pub req_id: u64
}

#[derive(Serialize, Debug, Deserialize)]
#[serde(untagged)]
pub enum PoolLedgerTxn {
    PoolLedgerTxnV0(PoolLedgerTxnV0),
    PoolLedgerTxnV1(PoolLedgerTxnV1)
}

#[derive(Serialize, Deserialize, Debug)]
pub struct PoolLedgerTxnV0 {
    pub txn: Response,
}

#[derive(Serialize, Deserialize, Debug)]
pub struct PoolLedgerTxnV1 {
    pub txn: PoolLedgerTxnDataV1,
}

#[derive(Serialize, Deserialize, Debug)]
pub struct PoolLedgerTxnDataV1 {
    pub txn: Response,
}

#[derive(Serialize, Deserialize, Debug)]
#[serde(rename_all = "camelCase")]
pub struct SimpleRequest {
    pub req_id: u64,
}

impl JsonEncodable for SimpleRequest {}

impl<'a> JsonDecodable<'a> for SimpleRequest {}

#[serde(tag = "op")]
#[derive(Serialize, Deserialize, Debug)]
pub enum Message {
    #[serde(rename = "CONSISTENCY_PROOF")]
    ConsistencyProof(ConsistencyProof),
    #[serde(rename = "LEDGER_STATUS")]
    LedgerStatus(LedgerStatus),
    #[serde(rename = "CATCHUP_REQ")]
    CatchupReq(CatchupReq),
    #[serde(rename = "CATCHUP_REP")]
    CatchupRep(CatchupRep),
    #[serde(rename = "REQACK")]
    ReqACK(Response),
    #[serde(rename = "REQNACK")]
    ReqNACK(Response),
    #[serde(rename = "REPLY")]
    Reply(Reply),
    #[serde(rename = "REJECT")]
    Reject(Response),
    #[serde(rename = "POOL_LEDGER_TXNS")]
    PoolLedgerTxns(PoolLedgerTxn),
    Ping,
    Pong,
}

impl Message {
    pub fn from_raw_str(str: &str) -> Result<Message, CommonError> {
        match str {
            "po" => Ok(Message::Pong),
            "pi" => Ok(Message::Ping),
            _ => Message::from_json(str).map_err(CommonError::from),
        }
    }
}

impl JsonEncodable for Message {}

impl<'a> JsonDecodable<'a> for Message {}

/**
 Single item to verification:
 - SP Trie with RootHash
 - BLS MS
 - set of key-value to verify
*/
#[derive(Serialize, Deserialize, Debug)]
pub struct ParsedSP {
    /// encoded SP Trie transferred from Node to Client
    pub proof_nodes: String,
    /// RootHash of the Trie, start point for verification. Should be same with appropriate filed in BLS MS data
    pub root_hash: String,
    /// entities to verification against current SP Trie
    pub kvs_to_verify: KeyValuesInSP,
    /// BLS MS data for verification
    pub multi_signature: serde_json::Value,
}

/**
 Variants of representation for items to verify against SP Trie
 Right now 2 options are specified:
 - simple array of key-value pair
 - whole subtrie
*/
#[derive(Serialize, Deserialize, Debug, Eq, PartialEq)]
#[serde(tag = "type")]
pub enum KeyValuesInSP {
    Simple(KeyValueSimpleData),
    SubTrie(KeyValuesSubTrieData),
}

/**
 Simple variant of `KeyValuesInSP`.

 All required data already present in parent SP Trie (built from `proof_nodes`).
 `kvs` can be verified directly in parent trie
*/
#[derive(Serialize, Deserialize, Debug, Eq, PartialEq)]
pub struct KeyValueSimpleData {
    pub kvs: Vec<(String /* b64-encoded key */, Option<String /* val */>)>
}

/**
 Subtrie variant of `KeyValuesInSP`.

 In this case Client (libindy) should construct subtrie and append it into trie based on `proof_nodes`.
 After this preparation each kv pair can be checked.
*/
#[derive(Serialize, Deserialize, Debug, Eq, PartialEq)]
pub struct KeyValuesSubTrieData {
    /// base64-encoded common prefix of each pair in `kvs`. Should be used to correct merging initial trie and subtrie
    pub sub_trie_prefix: Option<String>,
    pub kvs: Vec<(String /* b64-encoded key_suffix */, Option<String /* val */>)>,
}

#[derive(Serialize, Deserialize)]
pub struct PoolConfig {
    pub genesis_txn: String
}

impl JsonEncodable for PoolConfig {}

impl<'a> JsonDecodable<'a> for PoolConfig {}

impl PoolConfig {
    pub fn default_for_name(name: &str) -> PoolConfig {
        let mut txn = name.to_string();
        txn += ".txn";
        PoolConfig { genesis_txn: txn }
    }
}

#[derive(Debug, Clone)]
pub struct RemoteNode {
    pub name: String,
    pub public_key: Vec<u8>,
    pub zaddr: String,
    pub is_blacklisted: bool,
}

pub trait MinValue {
    fn get_min_index(&self) -> Result<usize, CommonError>;
}

impl MinValue for Vec<(CatchupRep, usize)> {
    fn get_min_index(&self) -> Result<usize, CommonError> {
        let mut res = None;
        for (index, &(ref catchup_rep, _)) in self.iter().enumerate() {
            match res {
                None => { res = Some((catchup_rep, index)); }
                Some((min_rep, _)) => if catchup_rep.min_tx()? < min_rep.min_tx()? {
                    res = Some((catchup_rep, index));
                }
            }
        }
        Ok(res.ok_or(CommonError::InvalidStructure("Element not Found".to_string()))?.1)
    }
}

#[derive(Debug)]
pub struct HashableValue {
    pub inner: serde_json::Value
}

impl Eq for HashableValue {}

impl Hash for HashableValue {
    fn hash<H: Hasher>(&self, state: &mut H) {
        serde_json::to_string(&self.inner).unwrap().hash(state); //TODO
    }
}

impl PartialEq for HashableValue {
    fn eq(&self, other: &HashableValue) -> bool {
        self.inner.eq(&other.inner)
    }
}


#[derive(Debug, PartialEq, Eq)]
pub struct ResendableRequest {
    pub request: String,
    pub start_node: usize,
    pub next_node: usize,
    pub next_try_send_time: Option<time::Tm>,
}

#[derive(Debug, PartialEq, Eq)]
pub struct CommandProcess {
    pub nack_cnt: usize,
    pub replies: HashMap<HashableValue, usize>,
    pub accum_replies : Option<HashableValue>,
    pub parent_cmd_ids: Vec<i32>,
    pub resendable_request: Option<ResendableRequest>,
    pub full_cmd_timeout: Option<time::Tm>,
}

#[derive(Debug, PartialEq, Eq)]
pub enum ZMQLoopAction {
    RequestToSend(RequestToSend),
    MessageToProcess(MessageToProcess),
    Terminate(i32),
    Refresh(i32),
    Timeout,
}

#[derive(Debug, PartialEq, Eq)]
pub struct RequestToSend {
    pub request: String,
    pub id: i32,
}

#[derive(Debug, PartialEq, Eq)]
pub struct MessageToProcess {
    pub message: String,
    pub node_idx: usize,
}<|MERGE_RESOLUTION|>--- conflicted
+++ resolved
@@ -206,10 +206,7 @@
     pub ledgerId: u8,
     pub ppSeqNo: Option<u32>,
     pub viewNo: Option<u32>,
-<<<<<<< HEAD
-=======
     #[serde(skip_serializing_if = "Option::is_none")]
->>>>>>> 3dd21fb9
     pub protocolVersion: Option<usize>
 }
 
