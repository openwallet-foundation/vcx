--- conflicted
+++ resolved
@@ -162,21 +162,6 @@
         Ok(crypto_type.verify(&their_vk, msg, signature)?)
     }
 
-<<<<<<< HEAD
-    pub fn encrypt(&self, my_did: &MyDid, their_did: &TheirDid, doc: &[u8]) -> Result<(Vec<u8>, Vec<u8>), SignusError> {
-        let their_vk = &their_did.verkey;
-        let my_sk = &my_did.sk;
-        if their_vk.is_none() {
-            return Err(SignusError::CommonError(CommonError::InvalidStructure(format!("TheirDid doesn't contain pk: {}", their_did.did))));
-        }
-        let their_pk = their_vk.as_ref().unwrap();
-        self.encrypt_by_keys(&my_sk, their_pk, &my_did.crypto_type, doc)
-    }
-
-    pub fn encrypt_by_keys(&self, my_sk: &str, their_vk: &str, crypto_type: &str, doc: &[u8]) -> Result<(Vec<u8>, Vec<u8>), SignusError> {
-        if !self.crypto_types.contains_key(&crypto_type) {
-            return Err(SignusError::UnknownCryptoError(format!("Trying to encrypt message with unknown crypto: {}", crypto_type)));
-=======
     pub fn encrypt(&self, my_key: &Key, their_vk: &str, doc: &[u8]) -> Result<(Vec<u8>, Vec<u8>), SignusError> {
         let (crypto_type_name, my_vk) = if my_key.verkey.contains(":") {
             let splits: Vec<&str> = my_key.verkey.split(":").collect();
@@ -202,45 +187,18 @@
                 format!("My key crypto type is incompatible with their key crypto type: {} {}",
                         crypto_type_name,
                         their_crypto_type_name)));
->>>>>>> 1d1cc8c2
         }
 
         let crypto_type = self.crypto_types.get(&crypto_type_name).unwrap();
 
-<<<<<<< HEAD
-        let secret_key = Base58::decode(&my_sk)?;
-        let their_vk = Base58::decode(&their_vk)?;
-        let public_key = signus.verkey_to_public_key(&their_vk)?;
-=======
         let my_sk = Base58::decode(my_key.signkey.as_str())?;
         let their_vk = Base58::decode(their_vk)?;
         let nonce = crypto_type.gen_nonce();
->>>>>>> 1d1cc8c2
 
         let encrypted_doc = crypto_type.encrypt(&my_sk, &their_vk, doc, &nonce)?;
         Ok((encrypted_doc, nonce))
     }
 
-<<<<<<< HEAD
-    pub fn decrypt(&self, my_did: &MyDid, their_did: &TheirDid, doc: &[u8], nonce: &[u8]) -> Result<Vec<u8>, SignusError> {
-        if their_did.verkey.is_none() {
-            return Err(SignusError::CommonError(
-                CommonError::InvalidStructure(format!("No verkey in TheirDid: {}", their_did.did))));
-        }
-        self.decrypt_by_keys(&my_did.sk, their_did.verkey.as_ref().unwrap(), &my_did.crypto_type, doc, nonce)
-    }
-
-    pub fn decrypt_by_keys(&self, my_sk: &str, their_vk: &str, crypto_type: &str, doc: &[u8], nonce: &[u8]) -> Result<Vec<u8>, SignusError> {
-        if !self.crypto_types.contains_key(crypto_type) {
-            return Err(SignusError::UnknownCryptoError(format!("crypto is unknown: {}", crypto_type)));
-        }
-
-        let signus = self.crypto_types.get(crypto_type).unwrap();
-
-        let secret_key = Base58::decode(&my_sk)?;
-        let their_vk = Base58::decode(&their_vk)?;
-        let public_key = signus.verkey_to_public_key(&their_vk)?;
-=======
     pub fn decrypt(&self, my_key: &Key, their_vk: &str, doc: &[u8], nonce: &[u8]) -> Result<Vec<u8>, SignusError> {
         let (crypto_type_name, my_vk) = if my_key.verkey.contains(":") {
             let splits: Vec<&str> = my_key.verkey.split(":").collect();
@@ -270,7 +228,6 @@
         }
 
         let crypto_type = self.crypto_types.get(crypto_type_name).unwrap();
->>>>>>> 1d1cc8c2
 
         let my_sk = Base58::decode(&my_key.signkey)?;
         let their_vk = Base58::decode(their_vk)?;
@@ -280,18 +237,6 @@
         Ok(decrypted_doc)
     }
 
-<<<<<<< HEAD
-    pub fn encrypt_sealed(&self, their_did: &TheirDid, doc: &[u8]) -> Result<Vec<u8>, SignusError> {
-        if their_did.verkey.is_none() {
-            return Err(SignusError::CommonError(CommonError::InvalidStructure(format!("TheirDid doesn't contain pk: {}", their_did.did))));
-        }
-        self.encrypt_sealed_by_keys(their_did.verkey.as_ref().unwrap(), &their_did.crypto_type, doc)
-    }
-
-    pub fn encrypt_sealed_by_keys(&self, verkey: &str, crypto_type: &str, doc: &[u8]) -> Result<Vec<u8>, SignusError> {
-        if !self.crypto_types.contains_key(&crypto_type) {
-            return Err(SignusError::UnknownCryptoError(format!("Trying to encrypt message with unknown crypto: {}", crypto_type)));
-=======
     pub fn encrypt_sealed(&self, their_vk: &str, doc: &[u8]) -> Result<Vec<u8>, SignusError> {
         let (crypto_type_name, their_vk) = if their_vk.contains(":") {
             let splits: Vec<&str> = their_vk.split(":").collect();
@@ -302,17 +247,11 @@
 
         if !self.crypto_types.contains_key(&crypto_type_name) {
             return Err(SignusError::UnknownCryptoError(format!("Trying to encrypt sealed message with unknown crypto: {}", crypto_type_name)));
->>>>>>> 1d1cc8c2
-        }
-
-<<<<<<< HEAD
-        let public_key = Base58::decode(&verkey)?;
-        let public_key = signus.verkey_to_public_key(&public_key)?;
-=======
+        }
+
         let crypto_type = self.crypto_types.get(crypto_type_name).unwrap();
 
         let their_vk = Base58::decode(their_vk)?;
->>>>>>> 1d1cc8c2
 
         let encrypted_doc = crypto_type.encrypt_sealed(&their_vk, doc)?;
         Ok(encrypted_doc)
