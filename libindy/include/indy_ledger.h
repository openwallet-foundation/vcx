--- conflicted
+++ resolved
@@ -495,21 +495,20 @@
                                                                             const char*   request_json)
                                                        );
 
-<<<<<<< HEAD
     /// Builds a POOL_RESTART request.
-        ///
-        /// #Params
-        /// command_handle: command handle to map callback to caller context.
-        /// submitter_did: Id of Identity stored in secured Wallet.
-        /// action: Either start or cancel
-        /// datetime:
-        /// cb: Callback that takes command result as parameter.
-        ///
-        /// #Returns
-        /// Request result as json.
-        ///
-        /// #Errors
-        /// Common*
+    ///
+    /// #Params
+    /// command_handle: command handle to map callback to caller context.
+    /// submitter_did: Id of Identity stored in secured Wallet.
+    /// action: Either start or cancel
+    /// datetime:
+    /// cb: Callback that takes command result as parameter.
+    ///
+    /// #Returns
+    /// Request result as json.
+    ///
+    /// #Errors
+    /// Common*
 
     extern indy_error_t indy_build_pool_restart_request(indy_handle_t command_handle,
                                                         const char *  submitter_did,
@@ -520,11 +519,8 @@
                                                                              const char*   request_json)
                                                         );
 
-    /// Builds a POOL_UPGRADE request.
-=======
     /// Builds a POOL_UPGRADE request. Request to upgrade the Pool (sent by Trustee).
     /// It upgrades the specified Nodes (either all nodes in the Pool, or some specific ones).
->>>>>>> 0ae1a0a0
     ///
     /// #Params
     /// command_handle: command handle to map callback to caller context.
