--- conflicted
+++ resolved
@@ -104,7 +104,6 @@
             Protocol::RevocationType(msg_type) => {
                 Revocation::delayed_deserialize((msg_type, kind_str), deserializer).map(From::from)
             }
-<<<<<<< HEAD
             Protocol::CredentialIssuanceType(CredentialIssuanceType::V1(msg_type)) => {
                 CredentialIssuance::delayed_deserialize((CredentialIssuanceType::V1(msg_type), kind_str), deserializer)
                     .map(From::from)
@@ -115,11 +114,6 @@
                     deserializer,
                 )
                 .map(From::from)
-=======
-            Protocol::CredentialIssuanceType(msg_type) => {
-                CredentialIssuance::delayed_deserialize((msg_type, kind_str), deserializer)
-                    .map(From::from)
->>>>>>> bfac0358
             }
             Protocol::ReportProblemType(msg_type) => {
                 let kind = match msg_type {
