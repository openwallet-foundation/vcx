#[macro_use]
pub mod handlers;
pub mod messages;
pub mod utils;

#[cfg(test)]
pub mod test {
    use indy_sys::WalletHandle;

    use agency_client::payload::PayloadKinds;

    use crate::{aries, connection, credential, credential_def, disclosed_proof, issuer_credential, libindy, proof, schema, settings};
    use crate::aries::messages::a2a::A2AMessage;
    use crate::error::{VcxError, VcxErrorKind, VcxResult};
    use crate::libindy::utils::wallet::*;
    use crate::utils::devsetup::*;
    use crate::utils::plugins::init_plugin;
    use crate::utils::provision::{provision_cloud_agent, AgentProvisionConfig, AgencyClientConfig};
    use crate::init::{open_as_main_wallet, init_issuer_config, create_agency_client_for_main_wallet};
    use crate::utils::devsetup_agent::test::{Faber, Alice};

    pub fn source_id() -> String {
        String::from("test source id")
    }

    pub struct PaymentPlugin {}

    impl PaymentPlugin {
        pub fn load() {
            init_plugin(settings::DEFAULT_PAYMENT_PLUGIN, settings::DEFAULT_PAYMENT_INIT_FUNCTION);
        }
    }

    pub struct Pool {}

    impl Pool {
        pub fn open() -> Pool {
            libindy::utils::pool::tests::open_test_pool();
            Pool {}
        }
    }

    impl Drop for Pool {
        fn drop(&mut self) {
            libindy::utils::pool::close().unwrap();
            libindy::utils::pool::tests::delete_test_pool();
        }
    }

<<<<<<< HEAD
    #[derive(Debug)]
    pub struct VcxAgencyMessage {
        uid: String,
        decrypted_msg: String,
    }

    fn determine_message_type(a2a_message: A2AMessage) -> PayloadKinds {
        debug!("determine_message_type >>> a2a_message={:?}", a2a_message);
        match a2a_message.clone() {
            A2AMessage::PresentationRequest(_) => PayloadKinds::ProofRequest,
            A2AMessage::CredentialOffer(_) => PayloadKinds::CredOffer,
            A2AMessage::Credential(_) => PayloadKinds::Cred,
            A2AMessage::Presentation(_) => PayloadKinds::Proof,
            _msg => PayloadKinds::Other(String::from("aries"))
        }
    }

    fn str_message_to_a2a_message(message: &str) -> VcxResult<A2AMessage> {
        Ok(serde_json::from_str(message)
            .map_err(|err| VcxError::from_msg(VcxErrorKind::InvalidJson, format!("Cannot deserialize A2A message: {}", err)))?
        )
    }

    fn str_message_to_payload_type(message: &str) -> VcxResult<PayloadKinds> {
        let a2a_message = str_message_to_a2a_message(message)?;
        Ok(determine_message_type(a2a_message))
    }

    fn download_message(did: String, filter_msg_type: PayloadKinds) -> VcxAgencyMessage {
        let mut messages = agency_client::get_message::download_messages_noauth(Some(vec![did]), Some(vec![String::from("MS-103")]), None).unwrap();
        assert_eq!(1, messages.len());
        let messages = messages.pop().unwrap();

        for message in messages.msgs.into_iter() {
            let decrypted_msg = &message.decrypted_msg.unwrap();
            let msg_type = str_message_to_payload_type(decrypted_msg).unwrap();
            if filter_msg_type == msg_type {
                return VcxAgencyMessage {
                    uid: message.uid,
                    decrypted_msg: decrypted_msg.clone(),
                };
            }
        }
        panic!("Message not found")
    }

    pub struct Faber {
        pub wallet_name: String,
        pub wallet_key: String,
        pub wallet_handle: WalletHandle,
        pub connection_handle: u32,
        pub config: String,
        pub wallet_kdf: String,
        pub schema_handle: u32,
        pub cred_def_handle: u32,
        pub credential_handle: u32,
        pub presentation_handle: u32,
    }

    impl Faber {
        pub fn setup() -> Faber {
            settings::clear_config();
            init_test_logging();
            let wallet_name: String = format!("faber_wallet_{}", uuid::Uuid::new_v4().to_string());
            let wallet_key: String = settings::DEFAULT_WALLET_KEY.into();
            let enterprise_seed = "000000000000000000000000Trustee1";
            let institution_name = "Acme";

            let wallet_config = json!({
                "wallet_name": &wallet_name,
                "wallet_key": &wallet_key,
                "wallet_key_derivation": settings::WALLET_KDF_RAW,
            }).to_string();

            let agency_config = json!({
                "agency_did": AGENCY_DID,
                "agency_verkey": AGENCY_VERKEY,
                "agency_endpoint": AGENCY_ENDPOINT,
            }).to_string();

            create_wallet_from_config(&wallet_config).unwrap();
            let wallet_handle = open_wallet_directly(&wallet_config).unwrap();
            let institution_config = configure_issuer_wallet(enterprise_seed).unwrap();
            let agency_config = provision_cloud_agent(&agency_config).unwrap();

            let config = combine_configs(&wallet_config, &agency_config, Some(&institution_config), wallet_handle, Some(institution_name));

            Faber {
                config,
                wallet_name,
                wallet_key,
                wallet_kdf: settings::WALLET_KDF_RAW.into(),
                schema_handle: 0,
                cred_def_handle: 0,
                connection_handle: 0,
                wallet_handle: get_wallet_handle(),
                credential_handle: 0,
                presentation_handle: 0,
            }
        }

        pub fn activate(&self) {
            settings::clear_config();
            settings::process_config_string(&self.config, false).unwrap();
            set_wallet_handle(self.wallet_handle);
        }

        pub fn create_schema(&mut self) {
            self.activate();
            let did = String::from("V4SGRU86Z58d6TV7PBUe6f");
            let data = r#"["name","date","degree", "empty_param"]"#.to_string();
            let name: String = crate::utils::random::generate_random_schema_name();
            let version: String = String::from("1.0");

            self.schema_handle = schema::create_and_publish_schema("test_schema", did.clone(), name, version, data).unwrap();
        }

        pub fn create_credential_definition(&mut self) {
            self.activate();

            let schema_id = schema::get_schema_id(self.schema_handle).unwrap();
            let did = String::from("V4SGRU86Z58d6TV7PBUe6f");
            let name = String::from("degree");
            let tag = String::from("tag");

            self.cred_def_handle = credential_def::create_and_publish_credentialdef(String::from("test_cred_def"), name, did.clone(), schema_id, tag, String::from("{}")).unwrap();
        }

        pub fn create_presentation_request(&self) -> u32 {
            let requested_attrs = json!([
                {"name": "name"},
                {"name": "date"},
                {"name": "degree"},
                {"name": "empty_param", "restrictions": {"attr::empty_param::value": ""}}
            ]).to_string();

            proof::create_proof(String::from("alice_degree"),
                                requested_attrs,
                                json!([]).to_string(),
                                json!({}).to_string(),
                                String::from("proof_from_alice")).unwrap()
        }

        pub fn create_invite(&mut self) -> String {
            self.activate();
            self.connection_handle = connection::create_connection("alice").unwrap();
            connection::connect(self.connection_handle).unwrap();
            connection::update_state(self.connection_handle).unwrap();
            assert_eq!(1, connection::get_state(self.connection_handle));

            connection::get_invite_details(self.connection_handle).unwrap()
        }

        pub fn update_state(&self, expected_state: u32) {
            self.activate();
            connection::update_state(self.connection_handle).unwrap();
            assert_eq!(expected_state, connection::get_state(self.connection_handle));
        }

        pub fn ping(&self) {
            self.activate();
            connection::send_ping(self.connection_handle, None).unwrap();
        }

        pub fn discovery_features(&self) {
            self.activate();
            connection::send_discovery_features(self.connection_handle, None, None).unwrap();
        }

        pub fn connection_info(&self) -> serde_json::Value {
            self.activate();
            let details = connection::get_connection_info(self.connection_handle).unwrap();
            serde_json::from_str(&details).unwrap()
        }

        pub fn offer_credential(&mut self) {
            self.activate();

            let did = String::from("V4SGRU86Z58d6TV7PBUe6f");
            let credential_data = json!({
                "name": "alice",
                "date": "05-2018",
                "degree": "maths",
                "empty_param": ""
            }).to_string();

            self.credential_handle = issuer_credential::issuer_credential_create(self.cred_def_handle,
                                                                                 String::from("alice_degree"),
                                                                                 did,
                                                                                 String::from("cred"),
                                                                                 credential_data,
                                                                                 0).unwrap();
            issuer_credential::send_credential_offer(self.credential_handle, self.connection_handle, None).unwrap();
            issuer_credential::update_state(self.credential_handle, None, self.connection_handle).unwrap();
            assert_eq!(2, issuer_credential::get_state(self.credential_handle).unwrap());
        }

        pub fn send_credential(&self) {
            self.activate();
            issuer_credential::update_state(self.credential_handle, None, self.connection_handle).unwrap();
            assert_eq!(3, issuer_credential::get_state(self.credential_handle).unwrap());

            issuer_credential::send_credential(self.credential_handle, self.connection_handle).unwrap();
            issuer_credential::update_state(self.credential_handle, None, self.connection_handle).unwrap();
            assert_eq!(4, issuer_credential::get_state(self.credential_handle).unwrap());
            assert_eq!(aries::messages::status::Status::Success.code(), issuer_credential::get_credential_status(self.credential_handle).unwrap());
        }

        pub fn request_presentation(&mut self) {
            self.activate();
            self.presentation_handle = self.create_presentation_request();
            assert_eq!(1, proof::get_state(self.presentation_handle).unwrap());

            proof::send_proof_request(self.presentation_handle, self.connection_handle, None).unwrap();
            proof::update_state(self.presentation_handle, None, self.connection_handle).unwrap();

            assert_eq!(2, proof::get_state(self.presentation_handle).unwrap());
        }

        pub fn verify_presentation(&self) {
            self.activate();
            self.update_proof_state(4, aries::messages::status::Status::Success.code())
        }

        pub fn update_proof_state(&self, expected_state: u32, expected_status: u32) {
            self.activate();

            proof::update_state(self.presentation_handle, None, self.connection_handle).unwrap();
            assert_eq!(expected_state, proof::get_state(self.presentation_handle).unwrap());
            assert_eq!(expected_status, proof::get_proof_state(self.presentation_handle).unwrap());
        }

        pub fn teardown(&self) {
            self.activate();
            close_main_wallet().unwrap();
            delete_wallet(&self.wallet_name, &self.wallet_key, &self.wallet_kdf, None, None, None).unwrap();
        }
    }

    pub struct Alice {
        pub wallet_name: String,
        pub wallet_key: String,
        pub wallet_kdf: String,
        pub wallet_handle: WalletHandle,
        pub connection_handle: u32,
        pub config: String,
        pub credential_handle: u32,
        pub presentation_handle: u32,
    }

    impl Alice {
        pub fn setup() -> Alice {
            settings::clear_config();
            init_test_logging();

            let wallet_name: String = format!("alice_wallet_{}", uuid::Uuid::new_v4().to_string());
            let wallet_key: String = settings::DEFAULT_WALLET_KEY.into();

            let wallet_config = json!({
                "wallet_name": &wallet_name,
                "wallet_key": &wallet_key,
                "wallet_key_derivation": settings::WALLET_KDF_RAW,
            }).to_string();

            let agency_config = json!({
                "agency_did": C_AGENCY_DID,
                "agency_verkey": C_AGENCY_VERKEY,
                "agency_endpoint": C_AGENCY_ENDPOINT,
            }).to_string();

            create_wallet_from_config(&wallet_config).unwrap();
            let wallet_handle = open_wallet_directly(&wallet_config).unwrap();
            let agency_config = provision_cloud_agent(&agency_config).unwrap();

            let config = combine_configs(&wallet_config, &agency_config, None, wallet_handle, None);

            Alice {
                config,
                wallet_name,
                wallet_key,
                wallet_kdf: settings::WALLET_KDF_RAW.into(),
                wallet_handle: get_wallet_handle(),
                connection_handle: 0,
                credential_handle: 0,
                presentation_handle: 0,
            }
        }

        pub fn activate(&self) {
            settings::clear_config();
            settings::process_config_string(&self.config, false).unwrap();
            set_wallet_handle(self.wallet_handle);
        }

        pub fn accept_invite(&mut self, invite: &str) {
            self.activate();
            self.connection_handle = connection::create_connection_with_invite("faber", invite).unwrap();
            connection::connect(self.connection_handle).unwrap();
            connection::update_state(self.connection_handle).unwrap();
            assert_eq!(2, connection::get_state(self.connection_handle));
        }

        pub fn update_state(&self, expected_state: u32) {
            self.activate();
            connection::update_state(self.connection_handle).unwrap();
            assert_eq!(expected_state, connection::get_state(self.connection_handle));
        }

        pub fn download_message(&self, message_type: PayloadKinds) -> VcxAgencyMessage {
            self.activate();
            let did = connection::get_pw_did(self.connection_handle).unwrap();
            download_message(did, message_type) // tood: need to pass PayloadKind
        }

        pub fn accept_offer(&mut self) {
            self.activate();
            let offers = credential::get_credential_offer_messages(self.connection_handle).unwrap();
            let offer = serde_json::from_str::<Vec<::serde_json::Value>>(&offers).unwrap()[0].clone();
            let offer_json = serde_json::to_string(&offer).unwrap();

            self.credential_handle = credential::credential_create_with_offer("degree", &offer_json).unwrap();
            assert_eq!(3, credential::get_state(self.credential_handle).unwrap());

            credential::send_credential_request(self.credential_handle, self.connection_handle).unwrap();
            assert_eq!(2, credential::get_state(self.credential_handle).unwrap());
        }

        pub fn accept_credential(&self) {
            self.activate();
            credential::update_state(self.credential_handle, None, self.connection_handle).unwrap();
            assert_eq!(4, credential::get_state(self.credential_handle).unwrap());
            assert_eq!(aries::messages::status::Status::Success.code(), credential::get_credential_status(self.credential_handle).unwrap());
        }

        pub fn get_proof_request_messages(&self) -> String {
            self.activate();
            let presentation_requests = disclosed_proof::get_proof_request_messages(self.connection_handle).unwrap();
            let presentation_request = serde_json::from_str::<Vec<::serde_json::Value>>(&presentation_requests).unwrap()[0].clone();
            let presentation_request_json = serde_json::to_string(&presentation_request).unwrap();
            presentation_request_json
        }

        pub fn get_credentials_for_presentation(&self) -> serde_json::Value {
            let credentials = disclosed_proof::retrieve_credentials(self.presentation_handle).unwrap();
            let credentials: std::collections::HashMap<String, serde_json::Value> = serde_json::from_str(&credentials).unwrap();

            let mut use_credentials = json!({});

            for (referent, credentials) in credentials["attrs"].as_object().unwrap().iter() {
                use_credentials["attrs"][referent] = json!({
                    "credential": credentials[0]
                })
            }

            use_credentials
        }

        pub fn send_presentation(&mut self) {
            self.activate();
            let presentation_request_json = self.get_proof_request_messages();

            self.presentation_handle = disclosed_proof::create_proof("degree", &presentation_request_json).unwrap();

            let credentials = self.get_credentials_for_presentation();

            disclosed_proof::generate_proof(self.presentation_handle, credentials.to_string(), String::from("{}")).unwrap();
            assert_eq!(3, disclosed_proof::get_state(self.presentation_handle).unwrap());

            disclosed_proof::send_proof(self.presentation_handle, self.connection_handle).unwrap();
            assert_eq!(2, disclosed_proof::get_state(self.presentation_handle).unwrap());
        }

        pub fn decline_presentation_request(&mut self) {
            self.activate();
            let presentation_request_json = self.get_proof_request_messages();

            self.presentation_handle = disclosed_proof::create_proof("degree", &presentation_request_json).unwrap();
            disclosed_proof::decline_presentation_request(self.presentation_handle, self.connection_handle, Some(String::from("reason")), None).unwrap();
        }

        pub fn propose_presentation(&mut self) {
            self.activate();
            let presentation_request_json = self.get_proof_request_messages();

            self.presentation_handle = disclosed_proof::create_proof("degree", &presentation_request_json).unwrap();
            let proposal_data = json!({
                "attributes": [
                    {
                        "name": "first name"
                    }
                ],
                "predicates": [
                    {
                        "name": "age",
                        "predicate": ">",
                        "threshold": 18
                    }
                ]
            });
            disclosed_proof::decline_presentation_request(self.presentation_handle, self.connection_handle, None, Some(proposal_data.to_string())).unwrap();
        }

        pub fn ensure_presentation_verified(&self) {
            self.activate();
            disclosed_proof::update_state(self.presentation_handle, None, self.connection_handle).unwrap();
            assert_eq!(aries::messages::status::Status::Success.code(), disclosed_proof::get_presentation_status(self.presentation_handle).unwrap());
        }
    }

    impl Drop for Faber {
        fn drop(&mut self) {
            self.activate();
            close_main_wallet().unwrap();
            delete_wallet(&self.wallet_name, &self.wallet_key, &self.wallet_kdf, None, None, None).unwrap();
        }
    }

    impl Drop for Alice {
        fn drop(&mut self) {
            self.activate();
            close_main_wallet().unwrap();
            delete_wallet(&self.wallet_name, &self.wallet_key, &self.wallet_kdf, None, None, None).unwrap();
        }
    }

=======
>>>>>>> 307ed2d8
    #[cfg(feature = "agency_pool_tests")]
    #[test]
    fn aries_demo() {
        PaymentPlugin::load();
        let _pool = Pool::open();

        let mut faber = Faber::setup();
        let mut alice = Alice::setup();

        // Publish Schema and Credential Definition
        faber.create_schema();

        std::thread::sleep(std::time::Duration::from_secs(2));

        faber.create_credential_definition();

        // Connection
        let invite = faber.create_invite();
        alice.accept_invite(&invite);

        faber.update_state(3);
        alice.update_state(4);
        faber.update_state(4);

        // Credential issuance
        faber.offer_credential();
        alice.accept_offer();
        faber.send_credential();
        alice.accept_credential();

        // Credential Presentation
        faber.request_presentation();
        alice.send_presentation();
        faber.verify_presentation();
        alice.ensure_presentation_verified();
    }

    #[cfg(feature = "agency_pool_tests")]
    #[test]
    fn aries_demo_handle_connection_related_messages() {
        PaymentPlugin::load();
        let _pool = Pool::open();

        let mut faber = Faber::setup();
        let mut alice = Alice::setup();

        // Publish Schema and Credential Definition
        faber.create_schema();

        std::thread::sleep(std::time::Duration::from_secs(2));

        faber.create_credential_definition();

        // Connection
        let invite = faber.create_invite();
        alice.accept_invite(&invite);

        faber.update_state(3);
        alice.update_state(4);
        faber.update_state(4);

        // Ping
        faber.ping();

        alice.update_state(4);

        faber.update_state(4);

        let faber_connection_info = faber.connection_info();
        assert!(faber_connection_info["their"]["protocols"].as_array().is_none());

        // Discovery Features
        faber.discovery_features();

        alice.update_state(4);

        faber.update_state(4);

        let faber_connection_info = faber.connection_info();
        assert!(faber_connection_info["their"]["protocols"].as_array().unwrap().len() > 0);
    }

    #[cfg(feature = "agency_pool_tests")]
    #[test]
    fn aries_demo_create_with_message_id_flow() {
        let _setup = SetupEmpty::init();
        PaymentPlugin::load();
        let _pool = Pool::open();

        let mut faber = Faber::setup();
        let mut alice = Alice::setup();

        // Publish Schema and Credential Definition
        faber.create_schema();

        std::thread::sleep(std::time::Duration::from_secs(2));

        faber.create_credential_definition();

        // Connection
        let invite = faber.create_invite();
        alice.accept_invite(&invite);

        faber.update_state(3);
        alice.update_state(4);
        faber.update_state(4);

        /*
         Create with message id flow
        */

        // Credential issuance
        faber.offer_credential();

        // Alice creates Credential object with message id
        {
            let message = alice.download_message(PayloadKinds::CredOffer).unwrap();
            let (credential_handle, _credential_offer) = credential::credential_create_with_msgid("test", alice.connection_handle, &message.uid).unwrap();
            alice.credential_handle = credential_handle;

            credential::send_credential_request(alice.credential_handle, alice.connection_handle).unwrap();
            assert_eq!(2, credential::get_state(alice.credential_handle).unwrap());
        }

        faber.send_credential();
        alice.accept_credential();

        // Credential Presentation
        faber.request_presentation();

        // Alice creates Presentation object with message id
        {
            let message = alice.download_message(PayloadKinds::ProofRequest).unwrap();
            let (presentation_handle, _presentation_request) = disclosed_proof::create_proof_with_msgid("test", alice.connection_handle, &message.uid).unwrap();
            alice.presentation_handle = presentation_handle;

            let credentials = alice.get_credentials_for_presentation();

            disclosed_proof::generate_proof(alice.presentation_handle, credentials.to_string(), String::from("{}")).unwrap();
            assert_eq!(3, disclosed_proof::get_state(alice.presentation_handle).unwrap());

            disclosed_proof::send_proof(alice.presentation_handle, alice.connection_handle).unwrap();
            assert_eq!(2, disclosed_proof::get_state(alice.presentation_handle).unwrap());
        }

        faber.verify_presentation();
    }

    #[cfg(feature = "agency_pool_tests")]
    #[test]
    fn aries_demo_download_message_flow() {
        SetupEmpty::init();
        PaymentPlugin::load();
        let _pool = Pool::open();

        let mut faber = Faber::setup();
        let mut alice = Alice::setup();

        // Publish Schema and Credential Definition
        faber.create_schema();

        std::thread::sleep(std::time::Duration::from_secs(2));

        faber.create_credential_definition();

        // Connection
        let invite = faber.create_invite();
        alice.accept_invite(&invite);

        faber.update_state(3);
        alice.update_state(4);
        faber.update_state(4);

        /*
         Create with message flow
        */

        // Credential issuance
        faber.offer_credential();

        // Alice creates Credential object with Offer
        {
            let message = alice.download_message(PayloadKinds::CredOffer).unwrap();

            alice.credential_handle = credential::credential_create_with_offer("test", &message.decrypted_msg).unwrap();

            connection::update_message_status(alice.connection_handle, message.uid).unwrap();

            credential::send_credential_request(alice.credential_handle, alice.connection_handle).unwrap();
            assert_eq!(2, credential::get_state(alice.credential_handle).unwrap());
        }

        faber.send_credential();
        alice.accept_credential();

        // Credential Presentation
        faber.request_presentation();

        // Alice creates Presentation object with Proof Request
        {
            let agency_msg = alice.download_message(PayloadKinds::ProofRequest).unwrap();

            alice.presentation_handle = disclosed_proof::create_proof("test", &agency_msg.decrypted_msg).unwrap();

            connection::update_message_status(alice.connection_handle, agency_msg.uid).unwrap();

            let credentials = alice.get_credentials_for_presentation();

            disclosed_proof::generate_proof(alice.presentation_handle, credentials.to_string(), String::from("{}")).unwrap();
            assert_eq!(3, disclosed_proof::get_state(alice.presentation_handle).unwrap());

            disclosed_proof::send_proof(alice.presentation_handle, alice.connection_handle).unwrap();
            assert_eq!(2, disclosed_proof::get_state(alice.presentation_handle).unwrap());
        }

        faber.verify_presentation();
    }
}
<|MERGE_RESOLUTION|>--- conflicted
+++ resolved
@@ -47,434 +47,6 @@
         }
     }
 
-<<<<<<< HEAD
-    #[derive(Debug)]
-    pub struct VcxAgencyMessage {
-        uid: String,
-        decrypted_msg: String,
-    }
-
-    fn determine_message_type(a2a_message: A2AMessage) -> PayloadKinds {
-        debug!("determine_message_type >>> a2a_message={:?}", a2a_message);
-        match a2a_message.clone() {
-            A2AMessage::PresentationRequest(_) => PayloadKinds::ProofRequest,
-            A2AMessage::CredentialOffer(_) => PayloadKinds::CredOffer,
-            A2AMessage::Credential(_) => PayloadKinds::Cred,
-            A2AMessage::Presentation(_) => PayloadKinds::Proof,
-            _msg => PayloadKinds::Other(String::from("aries"))
-        }
-    }
-
-    fn str_message_to_a2a_message(message: &str) -> VcxResult<A2AMessage> {
-        Ok(serde_json::from_str(message)
-            .map_err(|err| VcxError::from_msg(VcxErrorKind::InvalidJson, format!("Cannot deserialize A2A message: {}", err)))?
-        )
-    }
-
-    fn str_message_to_payload_type(message: &str) -> VcxResult<PayloadKinds> {
-        let a2a_message = str_message_to_a2a_message(message)?;
-        Ok(determine_message_type(a2a_message))
-    }
-
-    fn download_message(did: String, filter_msg_type: PayloadKinds) -> VcxAgencyMessage {
-        let mut messages = agency_client::get_message::download_messages_noauth(Some(vec![did]), Some(vec![String::from("MS-103")]), None).unwrap();
-        assert_eq!(1, messages.len());
-        let messages = messages.pop().unwrap();
-
-        for message in messages.msgs.into_iter() {
-            let decrypted_msg = &message.decrypted_msg.unwrap();
-            let msg_type = str_message_to_payload_type(decrypted_msg).unwrap();
-            if filter_msg_type == msg_type {
-                return VcxAgencyMessage {
-                    uid: message.uid,
-                    decrypted_msg: decrypted_msg.clone(),
-                };
-            }
-        }
-        panic!("Message not found")
-    }
-
-    pub struct Faber {
-        pub wallet_name: String,
-        pub wallet_key: String,
-        pub wallet_handle: WalletHandle,
-        pub connection_handle: u32,
-        pub config: String,
-        pub wallet_kdf: String,
-        pub schema_handle: u32,
-        pub cred_def_handle: u32,
-        pub credential_handle: u32,
-        pub presentation_handle: u32,
-    }
-
-    impl Faber {
-        pub fn setup() -> Faber {
-            settings::clear_config();
-            init_test_logging();
-            let wallet_name: String = format!("faber_wallet_{}", uuid::Uuid::new_v4().to_string());
-            let wallet_key: String = settings::DEFAULT_WALLET_KEY.into();
-            let enterprise_seed = "000000000000000000000000Trustee1";
-            let institution_name = "Acme";
-
-            let wallet_config = json!({
-                "wallet_name": &wallet_name,
-                "wallet_key": &wallet_key,
-                "wallet_key_derivation": settings::WALLET_KDF_RAW,
-            }).to_string();
-
-            let agency_config = json!({
-                "agency_did": AGENCY_DID,
-                "agency_verkey": AGENCY_VERKEY,
-                "agency_endpoint": AGENCY_ENDPOINT,
-            }).to_string();
-
-            create_wallet_from_config(&wallet_config).unwrap();
-            let wallet_handle = open_wallet_directly(&wallet_config).unwrap();
-            let institution_config = configure_issuer_wallet(enterprise_seed).unwrap();
-            let agency_config = provision_cloud_agent(&agency_config).unwrap();
-
-            let config = combine_configs(&wallet_config, &agency_config, Some(&institution_config), wallet_handle, Some(institution_name));
-
-            Faber {
-                config,
-                wallet_name,
-                wallet_key,
-                wallet_kdf: settings::WALLET_KDF_RAW.into(),
-                schema_handle: 0,
-                cred_def_handle: 0,
-                connection_handle: 0,
-                wallet_handle: get_wallet_handle(),
-                credential_handle: 0,
-                presentation_handle: 0,
-            }
-        }
-
-        pub fn activate(&self) {
-            settings::clear_config();
-            settings::process_config_string(&self.config, false).unwrap();
-            set_wallet_handle(self.wallet_handle);
-        }
-
-        pub fn create_schema(&mut self) {
-            self.activate();
-            let did = String::from("V4SGRU86Z58d6TV7PBUe6f");
-            let data = r#"["name","date","degree", "empty_param"]"#.to_string();
-            let name: String = crate::utils::random::generate_random_schema_name();
-            let version: String = String::from("1.0");
-
-            self.schema_handle = schema::create_and_publish_schema("test_schema", did.clone(), name, version, data).unwrap();
-        }
-
-        pub fn create_credential_definition(&mut self) {
-            self.activate();
-
-            let schema_id = schema::get_schema_id(self.schema_handle).unwrap();
-            let did = String::from("V4SGRU86Z58d6TV7PBUe6f");
-            let name = String::from("degree");
-            let tag = String::from("tag");
-
-            self.cred_def_handle = credential_def::create_and_publish_credentialdef(String::from("test_cred_def"), name, did.clone(), schema_id, tag, String::from("{}")).unwrap();
-        }
-
-        pub fn create_presentation_request(&self) -> u32 {
-            let requested_attrs = json!([
-                {"name": "name"},
-                {"name": "date"},
-                {"name": "degree"},
-                {"name": "empty_param", "restrictions": {"attr::empty_param::value": ""}}
-            ]).to_string();
-
-            proof::create_proof(String::from("alice_degree"),
-                                requested_attrs,
-                                json!([]).to_string(),
-                                json!({}).to_string(),
-                                String::from("proof_from_alice")).unwrap()
-        }
-
-        pub fn create_invite(&mut self) -> String {
-            self.activate();
-            self.connection_handle = connection::create_connection("alice").unwrap();
-            connection::connect(self.connection_handle).unwrap();
-            connection::update_state(self.connection_handle).unwrap();
-            assert_eq!(1, connection::get_state(self.connection_handle));
-
-            connection::get_invite_details(self.connection_handle).unwrap()
-        }
-
-        pub fn update_state(&self, expected_state: u32) {
-            self.activate();
-            connection::update_state(self.connection_handle).unwrap();
-            assert_eq!(expected_state, connection::get_state(self.connection_handle));
-        }
-
-        pub fn ping(&self) {
-            self.activate();
-            connection::send_ping(self.connection_handle, None).unwrap();
-        }
-
-        pub fn discovery_features(&self) {
-            self.activate();
-            connection::send_discovery_features(self.connection_handle, None, None).unwrap();
-        }
-
-        pub fn connection_info(&self) -> serde_json::Value {
-            self.activate();
-            let details = connection::get_connection_info(self.connection_handle).unwrap();
-            serde_json::from_str(&details).unwrap()
-        }
-
-        pub fn offer_credential(&mut self) {
-            self.activate();
-
-            let did = String::from("V4SGRU86Z58d6TV7PBUe6f");
-            let credential_data = json!({
-                "name": "alice",
-                "date": "05-2018",
-                "degree": "maths",
-                "empty_param": ""
-            }).to_string();
-
-            self.credential_handle = issuer_credential::issuer_credential_create(self.cred_def_handle,
-                                                                                 String::from("alice_degree"),
-                                                                                 did,
-                                                                                 String::from("cred"),
-                                                                                 credential_data,
-                                                                                 0).unwrap();
-            issuer_credential::send_credential_offer(self.credential_handle, self.connection_handle, None).unwrap();
-            issuer_credential::update_state(self.credential_handle, None, self.connection_handle).unwrap();
-            assert_eq!(2, issuer_credential::get_state(self.credential_handle).unwrap());
-        }
-
-        pub fn send_credential(&self) {
-            self.activate();
-            issuer_credential::update_state(self.credential_handle, None, self.connection_handle).unwrap();
-            assert_eq!(3, issuer_credential::get_state(self.credential_handle).unwrap());
-
-            issuer_credential::send_credential(self.credential_handle, self.connection_handle).unwrap();
-            issuer_credential::update_state(self.credential_handle, None, self.connection_handle).unwrap();
-            assert_eq!(4, issuer_credential::get_state(self.credential_handle).unwrap());
-            assert_eq!(aries::messages::status::Status::Success.code(), issuer_credential::get_credential_status(self.credential_handle).unwrap());
-        }
-
-        pub fn request_presentation(&mut self) {
-            self.activate();
-            self.presentation_handle = self.create_presentation_request();
-            assert_eq!(1, proof::get_state(self.presentation_handle).unwrap());
-
-            proof::send_proof_request(self.presentation_handle, self.connection_handle, None).unwrap();
-            proof::update_state(self.presentation_handle, None, self.connection_handle).unwrap();
-
-            assert_eq!(2, proof::get_state(self.presentation_handle).unwrap());
-        }
-
-        pub fn verify_presentation(&self) {
-            self.activate();
-            self.update_proof_state(4, aries::messages::status::Status::Success.code())
-        }
-
-        pub fn update_proof_state(&self, expected_state: u32, expected_status: u32) {
-            self.activate();
-
-            proof::update_state(self.presentation_handle, None, self.connection_handle).unwrap();
-            assert_eq!(expected_state, proof::get_state(self.presentation_handle).unwrap());
-            assert_eq!(expected_status, proof::get_proof_state(self.presentation_handle).unwrap());
-        }
-
-        pub fn teardown(&self) {
-            self.activate();
-            close_main_wallet().unwrap();
-            delete_wallet(&self.wallet_name, &self.wallet_key, &self.wallet_kdf, None, None, None).unwrap();
-        }
-    }
-
-    pub struct Alice {
-        pub wallet_name: String,
-        pub wallet_key: String,
-        pub wallet_kdf: String,
-        pub wallet_handle: WalletHandle,
-        pub connection_handle: u32,
-        pub config: String,
-        pub credential_handle: u32,
-        pub presentation_handle: u32,
-    }
-
-    impl Alice {
-        pub fn setup() -> Alice {
-            settings::clear_config();
-            init_test_logging();
-
-            let wallet_name: String = format!("alice_wallet_{}", uuid::Uuid::new_v4().to_string());
-            let wallet_key: String = settings::DEFAULT_WALLET_KEY.into();
-
-            let wallet_config = json!({
-                "wallet_name": &wallet_name,
-                "wallet_key": &wallet_key,
-                "wallet_key_derivation": settings::WALLET_KDF_RAW,
-            }).to_string();
-
-            let agency_config = json!({
-                "agency_did": C_AGENCY_DID,
-                "agency_verkey": C_AGENCY_VERKEY,
-                "agency_endpoint": C_AGENCY_ENDPOINT,
-            }).to_string();
-
-            create_wallet_from_config(&wallet_config).unwrap();
-            let wallet_handle = open_wallet_directly(&wallet_config).unwrap();
-            let agency_config = provision_cloud_agent(&agency_config).unwrap();
-
-            let config = combine_configs(&wallet_config, &agency_config, None, wallet_handle, None);
-
-            Alice {
-                config,
-                wallet_name,
-                wallet_key,
-                wallet_kdf: settings::WALLET_KDF_RAW.into(),
-                wallet_handle: get_wallet_handle(),
-                connection_handle: 0,
-                credential_handle: 0,
-                presentation_handle: 0,
-            }
-        }
-
-        pub fn activate(&self) {
-            settings::clear_config();
-            settings::process_config_string(&self.config, false).unwrap();
-            set_wallet_handle(self.wallet_handle);
-        }
-
-        pub fn accept_invite(&mut self, invite: &str) {
-            self.activate();
-            self.connection_handle = connection::create_connection_with_invite("faber", invite).unwrap();
-            connection::connect(self.connection_handle).unwrap();
-            connection::update_state(self.connection_handle).unwrap();
-            assert_eq!(2, connection::get_state(self.connection_handle));
-        }
-
-        pub fn update_state(&self, expected_state: u32) {
-            self.activate();
-            connection::update_state(self.connection_handle).unwrap();
-            assert_eq!(expected_state, connection::get_state(self.connection_handle));
-        }
-
-        pub fn download_message(&self, message_type: PayloadKinds) -> VcxAgencyMessage {
-            self.activate();
-            let did = connection::get_pw_did(self.connection_handle).unwrap();
-            download_message(did, message_type) // tood: need to pass PayloadKind
-        }
-
-        pub fn accept_offer(&mut self) {
-            self.activate();
-            let offers = credential::get_credential_offer_messages(self.connection_handle).unwrap();
-            let offer = serde_json::from_str::<Vec<::serde_json::Value>>(&offers).unwrap()[0].clone();
-            let offer_json = serde_json::to_string(&offer).unwrap();
-
-            self.credential_handle = credential::credential_create_with_offer("degree", &offer_json).unwrap();
-            assert_eq!(3, credential::get_state(self.credential_handle).unwrap());
-
-            credential::send_credential_request(self.credential_handle, self.connection_handle).unwrap();
-            assert_eq!(2, credential::get_state(self.credential_handle).unwrap());
-        }
-
-        pub fn accept_credential(&self) {
-            self.activate();
-            credential::update_state(self.credential_handle, None, self.connection_handle).unwrap();
-            assert_eq!(4, credential::get_state(self.credential_handle).unwrap());
-            assert_eq!(aries::messages::status::Status::Success.code(), credential::get_credential_status(self.credential_handle).unwrap());
-        }
-
-        pub fn get_proof_request_messages(&self) -> String {
-            self.activate();
-            let presentation_requests = disclosed_proof::get_proof_request_messages(self.connection_handle).unwrap();
-            let presentation_request = serde_json::from_str::<Vec<::serde_json::Value>>(&presentation_requests).unwrap()[0].clone();
-            let presentation_request_json = serde_json::to_string(&presentation_request).unwrap();
-            presentation_request_json
-        }
-
-        pub fn get_credentials_for_presentation(&self) -> serde_json::Value {
-            let credentials = disclosed_proof::retrieve_credentials(self.presentation_handle).unwrap();
-            let credentials: std::collections::HashMap<String, serde_json::Value> = serde_json::from_str(&credentials).unwrap();
-
-            let mut use_credentials = json!({});
-
-            for (referent, credentials) in credentials["attrs"].as_object().unwrap().iter() {
-                use_credentials["attrs"][referent] = json!({
-                    "credential": credentials[0]
-                })
-            }
-
-            use_credentials
-        }
-
-        pub fn send_presentation(&mut self) {
-            self.activate();
-            let presentation_request_json = self.get_proof_request_messages();
-
-            self.presentation_handle = disclosed_proof::create_proof("degree", &presentation_request_json).unwrap();
-
-            let credentials = self.get_credentials_for_presentation();
-
-            disclosed_proof::generate_proof(self.presentation_handle, credentials.to_string(), String::from("{}")).unwrap();
-            assert_eq!(3, disclosed_proof::get_state(self.presentation_handle).unwrap());
-
-            disclosed_proof::send_proof(self.presentation_handle, self.connection_handle).unwrap();
-            assert_eq!(2, disclosed_proof::get_state(self.presentation_handle).unwrap());
-        }
-
-        pub fn decline_presentation_request(&mut self) {
-            self.activate();
-            let presentation_request_json = self.get_proof_request_messages();
-
-            self.presentation_handle = disclosed_proof::create_proof("degree", &presentation_request_json).unwrap();
-            disclosed_proof::decline_presentation_request(self.presentation_handle, self.connection_handle, Some(String::from("reason")), None).unwrap();
-        }
-
-        pub fn propose_presentation(&mut self) {
-            self.activate();
-            let presentation_request_json = self.get_proof_request_messages();
-
-            self.presentation_handle = disclosed_proof::create_proof("degree", &presentation_request_json).unwrap();
-            let proposal_data = json!({
-                "attributes": [
-                    {
-                        "name": "first name"
-                    }
-                ],
-                "predicates": [
-                    {
-                        "name": "age",
-                        "predicate": ">",
-                        "threshold": 18
-                    }
-                ]
-            });
-            disclosed_proof::decline_presentation_request(self.presentation_handle, self.connection_handle, None, Some(proposal_data.to_string())).unwrap();
-        }
-
-        pub fn ensure_presentation_verified(&self) {
-            self.activate();
-            disclosed_proof::update_state(self.presentation_handle, None, self.connection_handle).unwrap();
-            assert_eq!(aries::messages::status::Status::Success.code(), disclosed_proof::get_presentation_status(self.presentation_handle).unwrap());
-        }
-    }
-
-    impl Drop for Faber {
-        fn drop(&mut self) {
-            self.activate();
-            close_main_wallet().unwrap();
-            delete_wallet(&self.wallet_name, &self.wallet_key, &self.wallet_kdf, None, None, None).unwrap();
-        }
-    }
-
-    impl Drop for Alice {
-        fn drop(&mut self) {
-            self.activate();
-            close_main_wallet().unwrap();
-            delete_wallet(&self.wallet_name, &self.wallet_key, &self.wallet_kdf, None, None, None).unwrap();
-        }
-    }
-
-=======
->>>>>>> 307ed2d8
     #[cfg(feature = "agency_pool_tests")]
     #[test]
     fn aries_demo() {
