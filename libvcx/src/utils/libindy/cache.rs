--- conflicted
+++ resolved
@@ -1,12 +1,8 @@
 use serde_json;
 
-<<<<<<< HEAD
-use utils::libindy::wallet::{add_record, get_record, update_record_value};
-use error::prelude::*;
-=======
 use utils::libindy::wallet::{add_record, get_record, update_record_value, delete_record};
 use error::{VcxErrorKind, VcxError, VcxResult};
->>>>>>> 68091c19
+use error::prelude::*;
 
 static CACHE_TYPE: &str = "cache";
 static REV_REG_CACHE_PREFIX: &str = "rev_reg:";
@@ -100,7 +96,6 @@
     }
 }
 
-<<<<<<< HEAD
 pub fn get_from_cache<'a, T: serde::de::DeserializeOwned>(prefix: &str, id: &str) -> VcxResult<T> {
     let wallet_id = format!("{}:{}", prefix, id);
     match get_record(CACHE_TYPE, &wallet_id, &json!({"retrieveType": false, "retrieveValue": true, "retrieveTags": false}).to_string()) {
@@ -122,7 +117,6 @@
     }
 }
 
-=======
 ///
 /// Returns the rev reg delta cache.
 ///
@@ -200,7 +194,6 @@
         Err(VcxError::from(VcxErrorKind::IOError))
     }
 }
->>>>>>> 68091c19
 
 #[cfg(test)]
 pub mod tests {
