--- conflicted
+++ resolved
@@ -103,7 +103,6 @@
     }
 }
 
-<<<<<<< HEAD
 pub fn get_from_cache<'a, T: serde::de::DeserializeOwned>(prefix: &str, id: &str) -> VcxResult<T> {
     let wallet_id = format!("{}:{}", prefix, id);
     match get_record(CACHE_TYPE, &wallet_id, &json!({"retrieveType": false, "retrieveValue": true, "retrieveTags": false}).to_string()) {
@@ -122,7 +121,9 @@
                 .or(add_record(CACHE_TYPE, &wallet_id, &json, None))
         },
         Err(err) => Err(VcxError::from_msg(VcxErrorKind::WalletAccessFailed , format!("Unable to convert object in cache to JSON, error: {:?}", err)))
-=======
+    }
+}
+
 fn set_rev_reg_ids_cache(cred_def_id: &str, cache: &str) -> VcxResult<()> {
     debug!("Setting rev_reg_ids for cred_def_id {}, cache {}", cred_def_id, cache);
     match serde_json::to_string(cache) {
@@ -160,7 +161,6 @@
             warn!("Unable to get rev_reg_ids cache for cred_def_id: {}, error: {}", cred_def_id, err);
             None
         }
->>>>>>> 51df559d
     }
 }
 
