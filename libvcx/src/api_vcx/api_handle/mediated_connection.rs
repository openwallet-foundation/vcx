--- conflicted
+++ resolved
@@ -228,38 +228,18 @@
             handle
         );
         let profile = get_main_profile_optional_pool(); // do not throw if pool is not open
-<<<<<<< HEAD
-        match connection
+        connection
             .find_and_handle_message(&profile, &get_main_agency_client()?)
-            .await
-        {
-            Ok(_) => Ok(error::SUCCESS_ERR_CODE),
-            Err(err) => Err(err.into()),
-        }
-=======
-        connection
-            .find_and_handle_message(&profile, &get_main_agency_client().unwrap())
             .await?
->>>>>>> eb6cbd4d
     } else {
         info!(
             "connection::update_state >> connection {} is not in final state, trying to update state",
             handle
         );
         let profile = get_main_profile_optional_pool(); // do not throw if pool is not open
-<<<<<<< HEAD
-        match connection
+        connection
             .find_message_and_update_state(&profile, &get_main_agency_client()?)
-            .await
-        {
-            Ok(_) => Ok(error::SUCCESS_ERR_CODE),
-            Err(err) => Err(err.into()),
-        }
-=======
-        connection
-            .find_message_and_update_state(&profile, &get_main_agency_client().unwrap())
             .await?
->>>>>>> eb6cbd4d
     };
     let state: u32 = connection.get_state().into();
     CONNECTION_MAP.insert(handle, connection)?;
@@ -268,14 +248,8 @@
 
 pub async fn delete_connection(handle: u32) -> LibvcxResult<()> {
     let connection = CONNECTION_MAP.get_cloned(handle)?;
-<<<<<<< HEAD
     connection.delete(&get_main_agency_client()?).await?;
-    release(handle)?;
-    Ok(error::SUCCESS_ERR_CODE)
-=======
-    connection.delete(&get_main_agency_client().unwrap()).await?;
     release(handle)
->>>>>>> eb6cbd4d
 }
 
 pub async fn connect(handle: u32) -> LibvcxResult<Option<String>> {
