use std::collections::HashMap;

use serde_json;

use error::prelude::*;
use messages;
use messages::get_message::Message;
use messages::SerializableObjectWithState;
use object_cache::ObjectCache;
use settings;
use settings::ProtocolTypes;
use utils::error;
use v3::handlers::connection::agent_info::AgentInfo;
use v3::handlers::connection::connection::{Connection as ConnectionV3, SmConnectionState};
use v3::messages::a2a::A2AMessage;
use v3::messages::connection::did_doc::DidDoc;
use v3::messages::connection::invite::Invitation as InvitationV3;

lazy_static! {
    static ref CONNECTION_MAP: ObjectCache<ConnectionV3> = ObjectCache::<ConnectionV3>::new("connections-cache");
}

pub fn create_agent_keys(source_id: &str, pw_did: &str, pw_verkey: &str) -> VcxResult<(String, String)> {
    debug!("creating pairwise keys on agent for connection {}", source_id);

    let (agent_did, agent_verkey) = messages::create_keys()
        .for_did(pw_did)?
        .for_verkey(pw_verkey)?
        .version(&Some(settings::get_protocol_type()))?
        .send_secure()
        .map_err(|err| err.extend("Cannot create pairwise keys"))?;

    Ok((agent_did, agent_verkey))
}

pub fn get_their_pw_verkey(handle: u32) -> VcxResult<String> {
    CONNECTION_MAP.get(handle, |connection| {
        connection.remote_vk()
    })
}

pub fn is_valid_handle(handle: u32) -> bool {
    CONNECTION_MAP.has_handle(handle)
}

pub fn get_agent_did(handle: u32) -> VcxResult<String> {
    CONNECTION_MAP.get(handle, |connection| {
        Ok(connection.agent_info().agent_did.to_string())
    })
}

pub fn get_pw_did(handle: u32) -> VcxResult<String> {
    CONNECTION_MAP.get(handle, |connection| {
        Ok(connection.agent_info().pw_did.to_string())
    })
}

pub fn get_their_pw_did(handle: u32) -> VcxResult<String> {
    CONNECTION_MAP.get(handle, |connection| {
        connection.remote_did()
    })
}

pub fn get_agent_verkey(handle: u32) -> VcxResult<String> {
    CONNECTION_MAP.get(handle, |connection| {
        Ok(connection.agent_info().agent_vk.clone())
    })
}

pub fn get_version(_handle: u32) -> VcxResult<Option<ProtocolTypes>> {
    Ok(Some(settings::get_protocol_type()))
}

pub fn get_pw_verkey(handle: u32) -> VcxResult<String> {
    CONNECTION_MAP.get(handle, |connection| {
        Ok(connection.agent_info().pw_vk.clone())
    })
}

pub fn get_state(handle: u32) -> u32 {
    trace!("get_state >>> handle = {:?}", handle);
    CONNECTION_MAP.get(handle, |connection| {
        Ok(connection.state())
    }).unwrap_or(0)
}

pub fn get_source_id(handle: u32) -> VcxResult<String> {
    CONNECTION_MAP.get(handle, |connection| {
        Ok(connection.get_source_id())
    })
}

fn store_connection(connection: ConnectionV3) -> VcxResult<u32> {
    CONNECTION_MAP.add(connection)
        .or(Err(VcxError::from(VcxErrorKind::CreateConnection)))
}

pub fn create_connection(source_id: &str) -> VcxResult<u32> {
    trace!("create_connection >>> source_id: {}", source_id);
    let connection = ConnectionV3::create(source_id);
    return store_connection(connection);
}

pub fn create_connection_with_invite(source_id: &str, details: &str) -> VcxResult<u32> {
    debug!("create connection {} with invite {}", source_id, details);
    if let Some(invitation) = serde_json::from_str::<InvitationV3>(details).ok() {
        let connection = ConnectionV3::create_with_invite(source_id, invitation)?;
        store_connection(connection)
    } else {
        Err(VcxError::from_msg(VcxErrorKind::InvalidJson, "Used invite has invalid structure")) // TODO: Specific error type
    }
}

pub fn send_generic_message(connection_handle: u32, msg: &str, msg_options: &str) -> VcxResult<String> {
    CONNECTION_MAP.get(connection_handle, |connection| {
        connection.send_generic_message(msg, msg_options)
    })
}

pub fn update_state_with_message(handle: u32, message: A2AMessage) -> VcxResult<u32> {
    CONNECTION_MAP.get_mut(handle, |connection| {
        connection.update_state_with_message(&message)?;
        Ok(error::SUCCESS.code_num)
    })
}

pub fn update_state(handle: u32) -> VcxResult<u32> {
    CONNECTION_MAP.get_mut(handle, |connection| {
        connection.update_state()?;
        Ok(error::SUCCESS.code_num)
    })
}

pub fn delete_connection(handle: u32) -> VcxResult<u32> {
    CONNECTION_MAP.get_mut(handle, |connection| {
        connection.delete()?;
        Ok(error::SUCCESS.code_num)
    })
        .map(|_| error::SUCCESS.code_num)
        .or(Err(VcxError::from(VcxErrorKind::DeleteConnection)))
        .and(release(handle))
        .and_then(|_| Ok(error::SUCCESS.code_num))
}

pub fn connect(handle: u32) -> VcxResult<Option<String>> {
    CONNECTION_MAP.get_mut(handle, |connection| {
        connection.connect()?;
        Ok(connection.get_invite_details())
    })
}

pub fn to_string(handle: u32) -> VcxResult<String> {
    CONNECTION_MAP.get(handle, |connection| {
        let (state, data, source_id) = connection.to_owned().into();
        let object = SerializableObjectWithState::V3 { data, state, source_id };

        ::serde_json::to_string(&object)
            .map_err(|err| VcxError::from_msg(VcxErrorKind::InvalidState, format!("Cannot serialize Connection: {:?}", err)))
    })
}

pub fn from_string(connection_data: &str) -> VcxResult<u32> {
    let object: SerializableObjectWithState<AgentInfo, SmConnectionState> = ::serde_json::from_str(connection_data)
        .map_err(|err| VcxError::from_msg(VcxErrorKind::InvalidJson, format!("Cannot deserialize Connection: {:?}", err)))?;

    let handle = match object {
        SerializableObjectWithState::V3 { data, state, source_id } => {
            CONNECTION_MAP.add((state, data, source_id).into())?
        }
        _ => return Err(VcxError::from_msg(VcxErrorKind::InvalidJson, format!("Unexpected format of serialized connection: {:?}", object)))
    };
    Ok(handle)
}

pub fn release(handle: u32) -> VcxResult<()> {
    CONNECTION_MAP.release(handle)
        .or(Err(VcxError::from(VcxErrorKind::InvalidConnectionHandle)))
}

pub fn release_all() {
    CONNECTION_MAP.drain().ok();
}

pub fn get_invite_details(handle: u32, _abbreviated: bool) -> VcxResult<String> {
    CONNECTION_MAP.get(handle, |connection| {
        return connection.get_invite_details()
            .ok_or(VcxError::from(VcxErrorKind::ActionNotSupported))
    }).or(Err(VcxError::from(VcxErrorKind::InvalidConnectionHandle)))
}

impl Into<(SmConnectionState, AgentInfo, String)> for ConnectionV3 {
    fn into(self) -> (SmConnectionState, AgentInfo, String) {
        (self.state_object(), self.agent_info().to_owned(), self.source_id())
    }
}

impl From<(SmConnectionState, AgentInfo, String)> for ConnectionV3 {
    fn from((state, agent_info, source_id): (SmConnectionState, AgentInfo, String)) -> ConnectionV3 {
        ConnectionV3::from_parts(source_id, agent_info, state)
    }
}

pub fn get_messages(handle: u32) -> VcxResult<HashMap<String, A2AMessage>> {
    CONNECTION_MAP.get_mut(handle, |connection| {
        connection.get_messages()
    })
}

pub fn update_message_status(handle: u32, uid: String) -> VcxResult<()> {
    CONNECTION_MAP.get_mut(handle, |connection| {
        connection.update_message_status(uid.clone())
    })
}

pub fn get_message_by_id(handle: u32, msg_id: String) -> VcxResult<A2AMessage> {
    CONNECTION_MAP.get_mut(handle, |connection| {
        connection.get_message_by_id(&msg_id)
    })
}

pub fn decode_message(handle: u32, message: Message) -> VcxResult<A2AMessage> {
    CONNECTION_MAP.get_mut(handle, |connection| {
        connection.decode_message(&message)
    })
}

pub fn send_message(handle: u32, message: A2AMessage) -> VcxResult<()> {
    trace!("connection::send_message >>>");
    CONNECTION_MAP.get_mut(handle, |connection| {
        connection.send_message(&message)
    })
}

pub fn send_message_to_self_endpoint(message: A2AMessage, did_doc: &DidDoc) -> VcxResult<()> {
    ConnectionV3::send_message_to_self_endpoint(&message, did_doc)
}

pub fn is_v3_connection(connection_handle: u32) -> VcxResult<bool> {
    CONNECTION_MAP.get(connection_handle, |_| {
        Ok(true)
    }).or(Err(VcxError::from(VcxErrorKind::InvalidConnectionHandle)))
}

pub fn send_ping(connection_handle: u32, comment: Option<String>) -> VcxResult<()> {
    CONNECTION_MAP.get_mut(connection_handle, |connection| {
        connection.send_ping(comment.clone())
    })
}

pub fn send_discovery_features(connection_handle: u32, query: Option<String>, comment: Option<String>) -> VcxResult<()> {
    CONNECTION_MAP.get_mut(connection_handle, |connection| {
        connection.send_discovery_features(query.clone(), comment.clone())
    })
}

pub fn get_connection_info(handle: u32) -> VcxResult<String> {
    CONNECTION_MAP.get(handle, |connection| {
        connection.get_connection_info()
    })
}

#[cfg(test)]
pub mod tests {
    use std::thread;
    use std::time::Duration;

    use serde_json::Value;

    use api::VcxStateType;
    use utils::constants::*;
    use utils::constants;
    use utils::devsetup::*;
    use utils::httpclient::AgencyMockDecrypted;
    use utils::mockdata::mockdata_connection::{ARIES_CONNECTION_ACK, ARIES_CONNECTION_INVITATION, ARIES_CONNECTION_REQUEST, CONNECTION_SM_INVITEE_COMPLETED, CONNECTION_SM_INVITEE_INVITED, CONNECTION_SM_INVITEE_REQUESTED, CONNECTION_SM_INVITER_COMPLETED};

    use super::*;
    use messages::get_message::download_messages;
    use messages::MessageStatusCode;

    pub fn build_test_connection_inviter_null() -> u32 {
        let handle = create_connection("faber_to_alice").unwrap();
        handle
    }

    pub fn build_test_connection_inviter_invited() -> u32 {
        let handle = create_connection("faber_to_alice").unwrap();
        connect(handle).unwrap();
        handle
    }

    pub fn build_test_connection_inviter_requested() -> u32 {
        let handle = build_test_connection_inviter_invited();
        let msg: A2AMessage = serde_json::from_str(ARIES_CONNECTION_REQUEST).unwrap();
        update_state_with_message(handle, msg).unwrap();
        handle
    }

    pub fn create_connected_connections(consumer_handle: Option<u32>) -> (u32, u32) {
        debug!("Institution is going to create connection.");
        ::utils::devsetup::set_institution();
        let faber_to_alice = create_connection("alice").unwrap();
        let _my_public_did = settings::get_config_value(settings::CONFIG_INSTITUTION_DID).unwrap();
        let details = connect(faber_to_alice).unwrap().unwrap();
        update_state(faber_to_alice).unwrap();

        ::utils::devsetup::set_consumer(consumer_handle);
        debug!("Consumer is going to accept connection invitation.");
        let alice_to_faber = create_connection_with_invite("faber", &details).unwrap();
        connect(alice_to_faber).unwrap();
        update_state(alice_to_faber).unwrap();
        // assert_eq!(VcxStateType::VcxStateRequestReceived as u32, get_state(faber));

        debug!("Institution is going to process connection request.");
        ::utils::devsetup::set_institution();
        thread::sleep(Duration::from_millis(500));
        update_state(faber_to_alice).unwrap();

        debug!("Consumer is going to complete the connection protocol.");
<<<<<<< HEAD
        ::utils::devsetup::set_consumer(consumer_handle);
        update_state(alice_to_faber, None).unwrap();
=======
        ::utils::devsetup::set_consumer();
        update_state(alice_to_faber).unwrap();
>>>>>>> 1a570f58
        assert_eq!(VcxStateType::VcxStateAccepted as u32, get_state(alice_to_faber));

        debug!("Institution is going to complete the connection protocol.");
        ::utils::devsetup::set_institution();
        thread::sleep(Duration::from_millis(500));
        update_state(faber_to_alice).unwrap();
        assert_eq!(VcxStateType::VcxStateAccepted as u32, get_state(faber_to_alice));

        (alice_to_faber, faber_to_alice)
    }

    #[test]
    #[cfg(feature = "general_test")]
    fn test_create_connection() {
        let _setup = SetupAriesMocks::init();

        let handle = create_connection("test_create_connection").unwrap();
        assert_eq!(get_state(handle), VcxStateType::VcxStateInitialized as u32);


        connect(handle).unwrap();
        assert_eq!(get_pw_did(handle).unwrap(), constants::DID);
        assert_eq!(get_pw_verkey(handle).unwrap(), constants::VERKEY);

        AgencyMockDecrypted::set_next_decrypted_response(constants::GET_MESSAGES_DECRYPTED_RESPONSE);
        AgencyMockDecrypted::set_next_decrypted_message(ARIES_CONNECTION_REQUEST);
        update_state(handle).unwrap();
        assert_eq!(get_state(handle), VcxStateType::VcxStateRequestReceived as u32);

        AgencyMockDecrypted::set_next_decrypted_response(constants::GET_MESSAGES_DECRYPTED_RESPONSE);
        AgencyMockDecrypted::set_next_decrypted_message(ARIES_CONNECTION_ACK);
        update_state(handle).unwrap();
        assert_eq!(get_state(handle), VcxStateType::VcxStateAccepted as u32);

        AgencyMockDecrypted::set_next_decrypted_response(constants::DELETE_CONNECTION_DECRYPTED_RESPONSE);
        assert_eq!(delete_connection(handle).unwrap(), 0);

        // This errors b/c we release handle in delete connection
        assert!(release(handle).is_err());
    }

    #[test]
    #[cfg(feature = "general_test")]
    fn test_create_drop_create() {
        let _setup = SetupAriesMocks::init();

        let handle = create_connection("test_create_drop_create").unwrap();

        assert_eq!(get_state(handle), VcxStateType::VcxStateInitialized as u32);
        let did1 = get_pw_did(handle).unwrap();

        release(handle).unwrap();

        let handle2 = create_connection("test_create_drop_create").unwrap();

        assert_eq!(get_state(handle2), VcxStateType::VcxStateInitialized as u32);
        let did2 = get_pw_did(handle2).unwrap();

        assert_ne!(handle, handle2);
        assert_eq!(did1, did2);

        release(handle2).unwrap();
    }

    #[test]
    #[cfg(feature = "general_test")]
    fn test_connection_release_fails() {
        let _setup = SetupEmpty::init();

        let rc = release(1);
        assert_eq!(rc.unwrap_err().kind(), VcxErrorKind::InvalidConnectionHandle);
    }

    #[test]
    #[cfg(feature = "general_test")]
    fn test_get_state_fails() {
        let _setup = SetupEmpty::init();

        let state = get_state(1);
        assert_eq!(state, VcxStateType::VcxStateNone as u32);
    }

    #[test]
    #[cfg(feature = "general_test")]
    fn test_get_string_fails() {
        let _setup = SetupEmpty::init();

        let rc = to_string(0);
        assert_eq!(rc.unwrap_err().kind(), VcxErrorKind::InvalidHandle);
    }

    #[test]
    #[cfg(feature = "general_test")]
    fn test_get_service_endpoint() {
        let _setup = SetupAriesMocks::init();

        let handle = create_connection("test_get_qr_code_data").unwrap();

        connect(handle).unwrap();

        let details = get_invite_details(handle, true).unwrap();
        assert!(details.contains("\"serviceEndpoint\":"));

        assert_eq!(get_invite_details(0, true).unwrap_err().kind(), VcxErrorKind::InvalidConnectionHandle);
    }

    #[test]
    #[cfg(feature = "general_test")]
    fn test_deserialize_connection_inviter_completed() {
        let _setup = SetupAriesMocks::init();

        let handle = from_string(CONNECTION_SM_INVITER_COMPLETED).unwrap();
        let _second_string = to_string(handle).unwrap();

        assert_eq!(get_pw_did(handle).unwrap(), "2ZHFFhzA2XtTD6hJqzL7ux");
        assert_eq!(get_pw_verkey(handle).unwrap(), "rCw3x5h1jS6gPo7rRrt3EYbXXe5nNjnGbdf1jAwUxuj");
        assert_eq!(get_agent_did(handle).unwrap(), "EZrZyu4bfydm4ByNm56kPP");
        assert_eq!(get_agent_verkey(handle).unwrap(), "8Ps2WosJ9AV1eXPoJKsEJdM3NchPhSyS8qFt6LQUTKv2");
        assert_eq!(get_state(handle), VcxStateType::VcxStateAccepted as u32);
        assert!(release(handle).is_ok());
    }

    fn test_deserialize_and_serialize(sm_serialized: &str) {
        let original_object: Value = serde_json::from_str(sm_serialized).unwrap();
        let handle_conn = from_string(sm_serialized).unwrap();
        let reserialized = to_string(handle_conn).unwrap();
        let reserialized_object: Value = serde_json::from_str(&reserialized).unwrap();

        assert_eq!(original_object, reserialized_object);
    }

    #[test]
    #[cfg(feature = "general_test")]
    fn test_deserialize_and_serialize_should_produce_the_same_object() {
        let _setup = SetupAriesMocks::init();

        test_deserialize_and_serialize(CONNECTION_SM_INVITEE_INVITED);
        test_deserialize_and_serialize(CONNECTION_SM_INVITEE_REQUESTED);
        test_deserialize_and_serialize(CONNECTION_SM_INVITEE_COMPLETED);
        test_deserialize_and_serialize(CONNECTION_SM_INVITER_COMPLETED);
    }

    #[test]
    #[cfg(feature = "general_test")]
    fn test_serialize_deserialize() {
        let _setup = SetupAriesMocks::init();

        let handle = create_connection("test_serialize_deserialize").unwrap();

        let first_string = to_string(handle).unwrap();
        info!("{:?}", first_string);
        assert!(release(handle).is_ok());
        let handle = from_string(&first_string).unwrap();
        let second_string = to_string(handle).unwrap();

        assert_eq!(first_string, second_string);

        assert!(release(handle).is_ok());
    }

    #[test]
    #[cfg(feature = "general_test")]
    fn test_deserialize_existing() {
        let _setup = SetupAriesMocks::init();

        let handle = create_connection("test_serialize_deserialize").unwrap();

        let _pw_did = get_pw_did(handle).unwrap();
        let first_string = to_string(handle).unwrap();

        let handle = from_string(&first_string).unwrap();

        let _pw_did = get_pw_did(handle).unwrap();
        let second_string = to_string(handle).unwrap();

        assert_eq!(first_string, second_string);
    }

    #[test]
    #[cfg(feature = "general_test")]
    fn test_retry_connection() {
        let _setup = SetupAriesMocks::init();

        let handle = create_connection("test_serialize_deserialize").unwrap();

        assert_eq!(get_state(handle), VcxStateType::VcxStateInitialized as u32);

        connect(handle).unwrap();
        connect(handle).unwrap();
    }

    #[test]
    #[cfg(feature = "general_test")]
    fn test_release_all() {
        let _setup = SetupAriesMocks::init();

        let h1 = create_connection("rel1").unwrap();
        let h2 = create_connection("rel2").unwrap();
        let h3 = create_connection("rel3").unwrap();
        let h4 = create_connection("rel4").unwrap();
        let h5 = create_connection("rel5").unwrap();
        release_all();
        assert_eq!(release(h1).unwrap_err().kind(), VcxErrorKind::InvalidConnectionHandle);
        assert_eq!(release(h2).unwrap_err().kind(), VcxErrorKind::InvalidConnectionHandle);
        assert_eq!(release(h3).unwrap_err().kind(), VcxErrorKind::InvalidConnectionHandle);
        assert_eq!(release(h4).unwrap_err().kind(), VcxErrorKind::InvalidConnectionHandle);
        assert_eq!(release(h5).unwrap_err().kind(), VcxErrorKind::InvalidConnectionHandle);
    }

    #[test]
    #[cfg(feature = "general_test")]
    fn test_create_with_valid_invite_details() {
        let _setup = SetupAriesMocks::init();

        let handle = create_connection_with_invite("alice", ARIES_CONNECTION_INVITATION).unwrap();
        connect(handle).unwrap();

        let handle_2 = create_connection_with_invite("alice", ARIES_CONNECTION_INVITATION).unwrap();
        connect(handle_2).unwrap();
    }

    #[test]
    #[cfg(feature = "general_test")]
    fn test_process_acceptance_message() {
        let _setup = SetupAriesMocks::init();

        let handle = create_connection("test_process_acceptance_message").unwrap();
        let message = serde_json::from_str(ARIES_CONNECTION_REQUEST).unwrap();
        assert_eq!(error::SUCCESS.code_num, update_state_with_message(handle, message).unwrap());
    }

    #[test]
    #[cfg(feature = "general_test")]
    fn test_connection_handle_is_found() {
        let _setup = SetupAriesMocks::init();
        let handle = create_connection_with_invite("alice", ARIES_CONNECTION_INVITATION).unwrap();

        CONNECTION_MAP.get_mut(handle, |_connection| {
            Ok(())
        }).unwrap();

    }

    #[test]
    #[cfg(feature = "general_test")]
    fn test_send_generic_message_fails_with_invalid_connection() {
        let _setup = SetupAriesMocks::init();

        let handle = ::connection::tests::build_test_connection_inviter_invited();

        let err = send_generic_message(handle, "this is the message", &json!({"msg_type":"type", "msg_title": "title", "ref_msg_id":null}).to_string()).unwrap_err();
        assert_eq!(err.kind(), VcxErrorKind::NotReady);
    }

    #[cfg(feature = "agency_pool_tests")]
    #[test]
    fn test_send_and_download_messages() {
        let _setup = SetupLibraryAgencyV2::init();
        let (alice_to_faber, faber_to_alice) = ::connection::tests::create_connected_connections(None);

        send_generic_message(faber_to_alice, "Hello Alice", &json!({"msg_type": "toalice", "msg_title": "msg1"}).to_string()).unwrap();
        send_generic_message(faber_to_alice, "How are you Alice?", &json!({"msg_type": "toalice", "msg_title": "msg2"}).to_string()).unwrap();

        // AS CONSUMER GET MESSAGES
        ::utils::devsetup::set_consumer(None);
        send_generic_message(alice_to_faber, "Hello Faber", &json!({"msg_type": "tofaber", "msg_title": "msg1"}).to_string()).unwrap();

        // make sure messages has bee delivered
        thread::sleep(Duration::from_millis(1000));

        let all_messages = download_messages(None, None, None).unwrap();
        assert_eq!(all_messages.len(), 1);
        assert_eq!(all_messages[0].msgs.len(), 3);
        assert!(all_messages[0].msgs[0].decrypted_payload.is_some());
        assert!(all_messages[0].msgs[1].decrypted_payload.is_some());

        let received = download_messages(None, Some(vec![MessageStatusCode::Received.to_string()]), None).unwrap();
        assert_eq!(received.len(), 1);
        assert_eq!(received[0].msgs.len(), 2);
        assert!(received[0].msgs[0].decrypted_payload.is_some());
        assert_eq!(received[0].msgs[0].status_code, MessageStatusCode::Received);
        assert!(received[0].msgs[1].decrypted_payload.is_some());

        // there should be messages in "Reviewed" status connections/1.0/response from Aries-Faber connection protocol
        let reviewed = download_messages(None, Some(vec![MessageStatusCode::Reviewed.to_string()]), None).unwrap();
        assert_eq!(reviewed.len(), 1);
        assert_eq!(reviewed[0].msgs.len(), 1);
        assert!(reviewed[0].msgs[0].decrypted_payload.is_some());
        assert_eq!(reviewed[0].msgs[0].status_code, MessageStatusCode::Reviewed);

        let rejected = download_messages(None, Some(vec![MessageStatusCode::Rejected.to_string()]), None).unwrap();
        assert_eq!(rejected.len(), 1);
        assert_eq!(rejected[0].msgs.len(), 0);

        let specific = download_messages(None, None, Some(vec![received[0].msgs[0].uid.clone()])).unwrap();
        assert_eq!(specific.len(), 1);
        assert_eq!(specific[0].msgs.len(), 1);

        let unknown_did = "CmrXdgpTXsZqLQtGpX5Yee".to_string();
        let empty = download_messages(Some(vec![unknown_did]), None, None).unwrap();
        assert_eq!(empty.len(), 0);
    }
}<|MERGE_RESOLUTION|>--- conflicted
+++ resolved
@@ -316,13 +316,8 @@
         update_state(faber_to_alice).unwrap();
 
         debug!("Consumer is going to complete the connection protocol.");
-<<<<<<< HEAD
         ::utils::devsetup::set_consumer(consumer_handle);
-        update_state(alice_to_faber, None).unwrap();
-=======
-        ::utils::devsetup::set_consumer();
         update_state(alice_to_faber).unwrap();
->>>>>>> 1a570f58
         assert_eq!(VcxStateType::VcxStateAccepted as u32, get_state(alice_to_faber));
 
         debug!("Institution is going to complete the connection protocol.");
