--- conflicted
+++ resolved
@@ -629,11 +629,7 @@
             error!("vcx_init_core failed");
             return Err(rc);
         }
-<<<<<<< HEAD
-        settings::get_agency_client()?.enable_test_mode();
-=======
         settings::get_agency_client_mut()?.enable_test_mode();
->>>>>>> f688207b
 
         info!("_vcx_init_full >>> going to open pool");
         let cb = return_types_u32::Return_U32::new().unwrap();
@@ -1133,10 +1129,7 @@
 
     #[cfg(feature = "pool_tests")]
     #[test]
-<<<<<<< HEAD
-=======
     #[ignore]
->>>>>>> f688207b
     fn test_agency_client_does_not_have_to_be_initialized() {
         let _setup = SetupLibraryWalletPool::init();
 
