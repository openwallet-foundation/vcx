use v3::messages::connection::invite::Invitation;
use v3::messages::connection::request::Request;
use v3::messages::connection::response::SignedResponse;
use v3::messages::connection::problem_report::ProblemReport;
use v3::messages::trust_ping::ping::Ping;
use v3::messages::trust_ping::ping_response::PingResponse;
use v3::messages::ack::Ack;
use v3::messages::discovery::query::Query;
use v3::messages::discovery::disclose::Disclose;
use v3::messages::a2a::A2AMessage;


#[derive(Debug, Clone, Serialize, Deserialize)]
pub enum DidExchangeMessages {
    Connect(),
    InvitationReceived(Invitation),
    ExchangeRequestReceived(Request),
    ExchangeResponseReceived(SignedResponse),
    AckReceived(Ack),
    ProblemReportReceived(ProblemReport),
    SendPing(Option<String>),
    PingReceived(Ping),
<<<<<<< HEAD
    DiscoverFeatures((Option<String>, Option<String>)),
    QueryReceived(Query),
    DiscloseReceived(Disclose),
=======
    PingResponseReceived(PingResponse),
>>>>>>> 92d58784
    Unknown
}

impl From<A2AMessage> for DidExchangeMessages {
    fn from(msg: A2AMessage) -> Self {
        match msg {
            A2AMessage::ConnectionInvitation(invite) => {
                DidExchangeMessages::InvitationReceived(invite)
            }
            A2AMessage::ConnectionRequest(request) => {
                DidExchangeMessages::ExchangeRequestReceived(request)
            }
            A2AMessage::ConnectionResponse(request) => {
                DidExchangeMessages::ExchangeResponseReceived(request)
            }
            A2AMessage::Ping(ping) => {
                DidExchangeMessages::PingReceived(ping)
            }
            A2AMessage::PingResponse(ping_response) => {
                DidExchangeMessages::PingResponseReceived(ping_response)
            }
            A2AMessage::Ack(ack) => {
                DidExchangeMessages::AckReceived(ack)
            }
            A2AMessage::Query(query) => {
                DidExchangeMessages::QueryReceived(query)
            }
            A2AMessage::Disclose(disclose) => {
                DidExchangeMessages::DiscloseReceived(disclose)
            }
            A2AMessage::ConnectionProblemReport(report) => {
                DidExchangeMessages::ProblemReportReceived(report)
            }
            _ => {
                DidExchangeMessages::Unknown
            }
        }
    }
}<|MERGE_RESOLUTION|>--- conflicted
+++ resolved
@@ -20,13 +20,10 @@
     ProblemReportReceived(ProblemReport),
     SendPing(Option<String>),
     PingReceived(Ping),
-<<<<<<< HEAD
+    PingResponseReceived(PingResponse),
     DiscoverFeatures((Option<String>, Option<String>)),
     QueryReceived(Query),
     DiscloseReceived(Disclose),
-=======
-    PingResponseReceived(PingResponse),
->>>>>>> 92d58784
     Unknown
 }
 
