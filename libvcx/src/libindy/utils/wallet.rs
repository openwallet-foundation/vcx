use futures::Future;
use indy::{ErrorCode, wallet};
use indy::{INVALID_WALLET_HANDLE, SearchHandle, WalletHandle};

use crate::error::prelude::*;
use crate::init::open_as_main_wallet;
use crate::settings;
use crate::libindy::utils::{anoncreds, signus};

#[derive(Clone, Debug, Serialize, Deserialize)]
struct WalletConfig {
    wallet_name: String,
    wallet_key: String,
    wallet_key_derivation: String,
    wallet_type: Option<String>,
    storage_config: Option<String>,
    storage_credentials: Option<String>
}

#[derive(Clone, Debug, Serialize, Deserialize)]
pub struct WalletRecord {
    id: Option<String>,
    #[serde(rename = "type")]
    record_type: Option<String>,
    pub value: Option<String>,
    tags: Option<String>,
}

#[derive(Clone, Debug, Serialize, Deserialize)]
pub struct RestoreWalletConfigs {
    pub wallet_name: String,
    pub wallet_key: String,
    pub exported_wallet_path: String,
    pub backup_key: String,
    #[serde(skip_serializing_if = "Option::is_none")]
    pub wallet_key_derivation: Option<String>, // todo: i renamed this, consolide stuff, orignal name was key_derivation
}

impl RestoreWalletConfigs {
    pub fn from_str(data: &str) -> VcxResult<RestoreWalletConfigs> {
        serde_json::from_str(data)
            .map_err(|err| VcxError::from_msg(VcxErrorKind::InvalidJson, format!("Cannot deserialize RestoreWalletConfigs: {:?}", err)))
    }
}

pub static mut WALLET_HANDLE: WalletHandle = INVALID_WALLET_HANDLE;

pub fn set_wallet_handle(handle: WalletHandle) -> WalletHandle {
    trace!("set_wallet_handle >>> handle: {:?}", handle);
    unsafe { WALLET_HANDLE = handle; }
<<<<<<< HEAD
    settings::get_agency_client().unwrap().set_wallet_handle(handle.0);
=======
    settings::get_agency_client_mut().unwrap().set_wallet_handle(handle.0);
>>>>>>> f688207b
    unsafe { WALLET_HANDLE }
}

pub fn get_wallet_handle() -> WalletHandle { unsafe { WALLET_HANDLE } }

pub fn reset_wallet_handle() {
    set_wallet_handle(INVALID_WALLET_HANDLE);
<<<<<<< HEAD
    settings::get_agency_client().unwrap().reset_wallet_handle();
=======
    settings::get_agency_client_mut().unwrap().reset_wallet_handle();
}

pub fn create_wallet_from_config(config: &str) -> VcxResult<()> {
    let config: WalletConfig = serde_json::from_str(config)
        .map_err(|err| VcxError::from_msg(VcxErrorKind::InvalidJson, format!("Cannot deserialize WalletConfig {:?}, err: {:?}", config, err)))?;

    let wh = create_and_open_as_main_wallet(
        &config.wallet_name,
        &config.wallet_key,
        &config.wallet_key_derivation,
        config.wallet_type.as_ref().map(String::as_str),
        config.storage_config.as_ref().map(String::as_str),
        config.storage_credentials.as_ref().map(String::as_str),
    )?;
    trace!("Wallet with handle {:?} and config {:?} created", wh, config);

    // If MS is already in wallet then just continue
    anoncreds::libindy_prover_create_master_secret(settings::DEFAULT_LINK_SECRET_ALIAS).ok();
    
    close_main_wallet()?;
    Ok(())
}

pub fn configure_issuer_wallet(enterprise_seed: &str) -> VcxResult<String> {

    let (institution_did, institution_verkey) = signus::create_and_store_my_did(Some(enterprise_seed), None)?;

    settings::set_config_value(settings::CONFIG_INSTITUTION_DID, &institution_did);
    settings::set_config_value(settings::CONFIG_INSTITUTION_VERKEY, &institution_verkey);
    // settings::get_agency_client()?.set_my_vk(&my_vk); // TODO: Set on client init
    let institution_config = json!({
        "institution_did": institution_did,
        "institution_verkey": institution_verkey,
    });
    Ok(institution_config.to_string())
>>>>>>> f688207b
}

pub fn build_wallet_config(wallet_name: &str, wallet_type: Option<&str>, storage_config: Option<&str>) -> String {
    let mut config = json!({
        "id": wallet_name,
        "storage_type": wallet_type
    });
    if let Some(_config) = storage_config { config["storage_config"] = serde_json::from_str(_config).unwrap(); }
    config.to_string()
}

pub fn build_wallet_credentials(key: &str, storage_creds: Option<&str>, key_derivation: &str) -> String {
    let mut credentials = json!({"key": key, "key_derivation_method": key_derivation});
    if let Some(storage_credentials) = storage_creds { credentials["storage_credentials"] = serde_json::from_str(&storage_credentials).unwrap(); }
    credentials.to_string()
}

pub fn create_wallet(wallet_name: &str, wallet_key: &str, key_derivation: &str, wallet_type: Option<&str>, storage_config: Option<&str>, storage_creds: Option<&str>) -> VcxResult<()> {
    trace!("creating wallet: {}", wallet_name);

    let config = build_wallet_config(wallet_name, wallet_type, storage_config);
    let credentials = build_wallet_credentials(wallet_key, storage_creds, key_derivation);

    match wallet::create_wallet(&config, &credentials)
        .wait() {
        Ok(()) => Ok(()),
        Err(err) => {
            match err.error_code.clone() {
                ErrorCode::WalletAlreadyExistsError => {
                    warn!("wallet \"{}\" already exists. skipping creation", wallet_name);
                    Ok(())
                }
                _ => {
                    warn!("could not create wallet {}: {:?}", wallet_name, err.message);
                    Err(VcxError::from_msg(VcxErrorKind::WalletCreate, format!("could not create wallet {}: {:?}", wallet_name, err.message)))
                }
            }
        }
    }
}

pub fn create_and_open_as_main_wallet(wallet_name: &str, wallet_key: &str, key_derivation: &str, wallet_type: Option<&str>, storage_config: Option<&str>, storage_creds: Option<&str>) -> VcxResult<WalletHandle> {
    if settings::indy_mocks_enabled() {
        warn!("open_as_main_wallet ::: Indy mocks enabled, skipping opening main wallet.");
        return Ok(set_wallet_handle(WalletHandle(1)));
    }
    create_wallet(wallet_name, wallet_key, key_derivation, wallet_type, storage_config, storage_creds)?;
    open_as_main_wallet(wallet_name, wallet_key, key_derivation, wallet_type, storage_config, storage_creds)
}

pub fn open_wallet_directly(wallet_config: &str) -> VcxResult<WalletHandle> {
    let config: WalletConfig = serde_json::from_str(wallet_config)
        .map_err(|err| VcxError::from_msg(VcxErrorKind::InvalidJson, format!("Cannot deserialize WalletConfig {:?}, err: {:?}", wallet_config, err)))?;
    open_as_main_wallet(&config.wallet_name, &config.wallet_key, &config.wallet_key_derivation, config.wallet_type.as_deref(), config.storage_config.as_deref(), config.storage_credentials.as_deref())
}

pub fn close_wallet_directly(wallet_handle: WalletHandle) -> VcxResult<()> {
    wallet::close_wallet(wallet_handle)
        .wait()?;

    reset_wallet_handle();
    Ok(())
}


pub fn close_main_wallet() -> VcxResult<()> {
    trace!("close_main_wallet >>>");
    if settings::indy_mocks_enabled() {
        warn!("close_main_wallet >>> Indy mocks enabled, skipping closing wallet");
        set_wallet_handle(INVALID_WALLET_HANDLE);
        return Ok(());
    }

    wallet::close_wallet(get_wallet_handle())
        .wait()?;

    reset_wallet_handle();
    Ok(())
}

pub fn delete_wallet(wallet_name: &str, wallet_key: &str, key_derivation: &str, wallet_type: Option<&str>, storage_config: Option<&str>, storage_creds: Option<&str>) -> VcxResult<()> {
    trace!("delete_wallet >>> wallet_name: {}", wallet_name);

    let config = build_wallet_config(wallet_name, wallet_type, storage_config);
    let credentials = build_wallet_credentials(wallet_key, storage_creds, key_derivation);

    wallet::delete_wallet(&config, &credentials)
        .wait()
        .map_err(|err|
            match err.error_code.clone() {
                ErrorCode::WalletAccessFailed => {
                    err.to_vcx(VcxErrorKind::WalletAccessFailed,
                               format!("Can not open wallet \"{}\". Invalid key has been provided.", wallet_name))
                }
                ErrorCode::WalletNotFoundError => {
                    err.to_vcx(VcxErrorKind::WalletNotFound,
                               format!("Wallet \"{}\" not found or unavailable", wallet_name))
                }
                error_code => {
                    err.to_vcx(VcxErrorKind::LibndyError(error_code as u32), "Indy error occurred")
                }
            })?;

    Ok(())
}

pub fn add_record(xtype: &str, id: &str, value: &str, tags: Option<&str>) -> VcxResult<()> {
    trace!("add_record >>> xtype: {}, id: {}, value: {}, tags: {:?}", secret!(&xtype), secret!(&id), secret!(&value), secret!(&tags));

    if settings::indy_mocks_enabled() { return Ok(()); }

    wallet::add_wallet_record(get_wallet_handle(), xtype, id, value, tags)
        .wait()
        .map_err(VcxError::from)
}

pub fn get_record(xtype: &str, id: &str, options: &str) -> VcxResult<String> {
    trace!("get_record >>> xtype: {}, id: {}, options: {}", secret!(&xtype), secret!(&id), options);

    if settings::indy_mocks_enabled() {
        return Ok(r#"{"id":"123","type":"record type","value":"record value","tags":null}"#.to_string());
    }

    wallet::get_wallet_record(get_wallet_handle(), xtype, id, options)
        .wait()
        .map_err(VcxError::from)
}

pub fn delete_record(xtype: &str, id: &str) -> VcxResult<()> {
    trace!("delete_record >>> xtype: {}, id: {}", secret!(&xtype), secret!(&id));

    if settings::indy_mocks_enabled() { return Ok(()); }

    wallet::delete_wallet_record(get_wallet_handle(), xtype, id)
        .wait()
        .map_err(VcxError::from)
}


pub fn update_record_value(xtype: &str, id: &str, value: &str) -> VcxResult<()> {
    trace!("update_record_value >>> xtype: {}, id: {}, value: {}", secret!(&xtype), secret!(&id), secret!(&value));

    if settings::indy_mocks_enabled() { return Ok(()); }

    wallet::update_wallet_record_value(get_wallet_handle(), xtype, id, value)
        .wait()
        .map_err(VcxError::from)
}

pub fn add_record_tags(xtype: &str, id: &str, tags: &str) -> VcxResult<()> {
    trace!("add_record_tags >>> xtype: {}, id: {}, tags: {:?}", secret!(&xtype), secret!(&id), secret!(&tags));

    if settings::indy_mocks_enabled() {
        return Ok(());
    }

    wallet::add_wallet_record_tags(get_wallet_handle(), xtype, id, tags)
        .wait()
        .map_err(VcxError::from)
}

pub fn update_record_tags(xtype: &str, id: &str, tags: &str) -> VcxResult<()> {
    trace!("update_record_tags >>> xtype: {}, id: {}, tags: {}", secret!(&xtype), secret!(&id), secret!(&tags));

    if settings::indy_mocks_enabled() {
        return Ok(());
    }

    wallet::update_wallet_record_tags(get_wallet_handle(), xtype, id, tags)
        .wait()
        .map_err(VcxError::from)
}

pub fn delete_record_tags(xtype: &str, id: &str, tag_names: &str) -> VcxResult<()> {
    trace!("delete_record_tags >>> xtype: {}, id: {}, tag_names: {}", secret!(&xtype), secret!(&id), secret!(&tag_names));

    if settings::indy_mocks_enabled() {
        return Ok(());
    }

    wallet::delete_wallet_record_tags(get_wallet_handle(), xtype, id, tag_names)
        .wait()
        .map_err(VcxError::from)
}

pub fn open_search(xtype: &str, query: &str, options: &str) -> VcxResult<SearchHandle> {
    trace!("open_search >>> xtype: {}, query: {}, options: {}", secret!(&xtype), query, options);

    if settings::indy_mocks_enabled() {
        return Ok(1);
    }

    wallet::open_wallet_search(get_wallet_handle(), xtype, query, options)
        .wait()
        .map_err(VcxError::from)
}

pub fn fetch_next_records(search_handle: SearchHandle, count: usize) -> VcxResult<String> {
    trace!("fetch_next_records >>> search_handle: {}, count: {}", search_handle, count);

    if settings::indy_mocks_enabled() {
        return Ok(String::from("{}"));
    }

    wallet::fetch_wallet_search_next_records(get_wallet_handle(), search_handle, count)
        .wait()
        .map_err(VcxError::from)
}

pub fn close_search(search_handle: SearchHandle) -> VcxResult<()> {
    trace!("close_search >>> search_handle: {}", search_handle);

    if settings::indy_mocks_enabled() {
        return Ok(());
    }

    wallet::close_wallet_search(search_handle)
        .wait()
        .map_err(VcxError::from)
}

pub fn export_main_wallet(path: &str, backup_key: &str) -> VcxResult<()> {
    let wallet_handle = get_wallet_handle();
    trace!("export >>> wallet_handle: {:?}, path: {:?}, backup_key: ****", wallet_handle, path);

    let export_config = json!({ "key": backup_key, "path": &path}).to_string();
    wallet::export_wallet(wallet_handle, &export_config)
        .wait()
        .map_err(VcxError::from)
}

pub fn import(config: &str) -> VcxResult<()> {
    trace!("import >>> config {}", config);

    settings::process_config_string(config, false)?;

    let restore_config = RestoreWalletConfigs::from_str(config)?;
    let new_wallet_name = restore_config.wallet_name;
    let new_wallet_key = restore_config.wallet_key;
    let new_wallet_kdf = restore_config.wallet_key_derivation.unwrap_or(settings::WALLET_KDF_DEFAULT.into());

    let new_wallet_config = build_wallet_config(&new_wallet_name, None, None);
    let new_wallet_credentials = build_wallet_credentials(&new_wallet_key, None, &new_wallet_kdf);
    let import_config = json!({
        "key": restore_config.backup_key,
        "path": restore_config.exported_wallet_path
    }).to_string();

    wallet::import_wallet(&new_wallet_config, &new_wallet_credentials, &import_config)
        .wait()
        .map_err(VcxError::from)
}

#[cfg(test)]
pub mod tests {
    use agency_client::agency_settings;

    use crate::libindy::utils::signus::create_and_store_my_did;
    use crate::utils::devsetup::{SetupDefaults, SetupEmpty, SetupLibraryWallet, TempFile};
    use crate::utils::get_temp_dir_path;

    use super::*;

    fn _record() -> (&'static str, &'static str, &'static str) {
        ("type1", "id1", "value1")
    }

    pub fn create_main_wallet_and_its_backup() -> (TempFile, String) {
        let wallet_name = &format!("export_test_wallet_{}", uuid::Uuid::new_v4());

        let export_file = TempFile::prepare_path(wallet_name);

        let _handle = create_and_open_as_main_wallet(wallet_name, settings::DEFAULT_WALLET_KEY, settings::WALLET_KDF_RAW, None, None, None).unwrap();

        let (my_did, my_vk) = create_and_store_my_did(None, None).unwrap();

        settings::set_config_value(settings::CONFIG_INSTITUTION_DID, &my_did);
<<<<<<< HEAD
        settings::get_agency_client().unwrap().set_my_vk(&my_vk);
=======
        settings::get_agency_client_mut().unwrap().set_my_vk(&my_vk);
>>>>>>> f688207b

        let backup_key = settings::get_config_value(settings::CONFIG_WALLET_BACKUP_KEY).unwrap();

        let (type_, id, value) = _record();
        add_record(type_, id, value, None).unwrap();

        export_main_wallet(&export_file.path, &backup_key).unwrap();

        close_main_wallet().unwrap();

        (export_file, wallet_name.to_string())
    }

    #[test]
    #[cfg(feature = "general_test")]
    fn test_wallet() {
        let _setup = SetupLibraryWallet::init();

        assert_ne!(get_wallet_handle(), INVALID_WALLET_HANDLE);
        assert_eq!(VcxErrorKind::WalletCreate, create_and_open_as_main_wallet(&String::from(""), settings::DEFAULT_WALLET_KEY, settings::WALLET_KDF_RAW, None, None, None).unwrap_err().kind());
    }

    #[test]
    #[cfg(feature = "general_test")]
    fn test_wallet_for_unknown_type() {
        let _setup = SetupDefaults::init();

        assert_eq!(VcxErrorKind::WalletCreate, create_and_open_as_main_wallet("test_wallet_for_unknown_type", "some_key", settings::WALLET_KDF_RAW, None, None, None).unwrap_err().kind());
    }

    #[test]
    #[cfg(feature = "general_test")]
    fn test_wallet_calls_fail_with_different_key_derivation() {
        let _setup = SetupDefaults::init();

        settings::set_testing_defaults();
        let wallet_name = &format!("test_wrong_kdf_{}", uuid::Uuid::new_v4());
        let wallet_key = settings::DEFAULT_WALLET_NAME;
        let wallet_kdf = settings::WALLET_KDF_ARGON2I_INT;
        let wallet_wrong_kdf = settings::WALLET_KDF_RAW;

        create_wallet(wallet_name, wallet_key, wallet_kdf, None, None, None).unwrap();

        // Open fails without Wallet Key Derivation set
        assert_eq!(open_as_main_wallet(wallet_name, wallet_key, wallet_wrong_kdf, None, None, None).unwrap_err().kind(), VcxErrorKind::WalletAccessFailed);

        // Open works when set
        assert!(open_as_main_wallet(wallet_name, wallet_key, wallet_kdf, None, None, None).is_ok());


        settings::clear_config();
        close_main_wallet().unwrap();

        // Delete fails
        assert_eq!(delete_wallet(wallet_name, wallet_key, wallet_wrong_kdf, None, None, None).unwrap_err().kind(), VcxErrorKind::WalletAccessFailed);

        // Delete works
        delete_wallet(wallet_name, wallet_key, wallet_kdf, None, None, None).unwrap()
    }

    #[test]
    #[cfg(feature = "general_test")]
    #[cfg(feature = "to_restore")]
    fn test_wallet_import_export_with_different_wallet_key() {
        let _setup = SetupDefaults::init();

        let (export_path, wallet_name) = create_main_wallet_and_its_backup();

        close_main_wallet();
        delete_wallet(&wallet_name, settings::DEFAULT_WALLET_KEY, settings::WALLET_KDF_RAW, None, None, None).unwrap();

        let xtype = "type1";
        let id = "id1";
        let value = "value1";

        api::vcx::vcx_shutdown(true);

        let import_config = json!({
            settings::CONFIG_WALLET_NAME: wallet_name.as_str(),
            settings::CONFIG_WALLET_KEY: "new key",
            settings::CONFIG_WALLET_KEY_DERIVATION: settings::WALLET_KDF_RAW,
            settings::CONFIG_EXPORTED_WALLET_PATH: export_path.path,
            settings::CONFIG_WALLET_BACKUP_KEY: settings::DEFAULT_WALLET_BACKUP_KEY,
        }).to_string();
        import(&import_config).unwrap();
        open_as_main_wallet(&wallet_name, "new key", settings::WALLET_KDF_RAW, None, None, None).unwrap();

        // If wallet was successfully imported, there will be an error trying to add this duplicate record
        assert_eq!(add_record(xtype, id, value, None).unwrap_err().kind(), VcxErrorKind::DuplicationWalletRecord);

        close_main_wallet();
        delete_wallet(&wallet_name, "new key", settings::WALLET_KDF_RAW, None, None, None).unwrap();
    }

    #[test]
    #[cfg(feature = "general_test")]
    fn test_wallet_import_export() {
        let _setup = SetupDefaults::init();

        let (export_wallet_path, wallet_name) = create_main_wallet_and_its_backup();

        delete_wallet(&wallet_name, settings::DEFAULT_WALLET_KEY, settings::WALLET_KDF_RAW, None, None, None).unwrap();

        settings::clear_config();

        let (type_, id, value) = _record();

        let import_config = json!({
            settings::CONFIG_WALLET_NAME: wallet_name.as_str(),
            settings::CONFIG_WALLET_KEY: settings::DEFAULT_WALLET_KEY,
            settings::CONFIG_EXPORTED_WALLET_PATH: export_wallet_path.path,
            settings::CONFIG_WALLET_BACKUP_KEY: settings::DEFAULT_WALLET_BACKUP_KEY,
            settings::CONFIG_WALLET_KEY_DERIVATION: settings::WALLET_KDF_RAW,
        }).to_string();

        import(&import_config).unwrap();

        settings::process_config_string(&import_config, false).unwrap();

        open_as_main_wallet(&wallet_name, settings::DEFAULT_WALLET_KEY, settings::WALLET_KDF_RAW, None, None, None).unwrap();

        // If wallet was successfully imported, there will be an error trying to add this duplicate record
        assert_eq!(add_record(type_, id, value, None).unwrap_err().kind(), VcxErrorKind::DuplicationWalletRecord);

        close_main_wallet().unwrap();
        delete_wallet(&wallet_name, settings::DEFAULT_WALLET_KEY, settings::WALLET_KDF_RAW, None, None, None).unwrap();
    }

    #[test]
    #[cfg(feature = "general_test")]
    fn test_import_fails_with_missing_configs() {
        let _setup = SetupEmpty::init();

        // Invalid json
        let res = import("").unwrap_err();
        assert_eq!(res.kind(), VcxErrorKind::InvalidJson);
        let mut config = json!({});

        // Missing wallet_key
        let res = import(&config.to_string()).unwrap_err();
        assert_eq!(res.kind(), VcxErrorKind::InvalidJson);
        config[settings::CONFIG_WALLET_KEY] = serde_json::to_value("wallet_key1").unwrap();

        // Missing wallet name
        let res = import(&config.to_string()).unwrap_err();
        assert_eq!(res.kind(), VcxErrorKind::InvalidJson);
        config[settings::CONFIG_WALLET_NAME] = serde_json::to_value("wallet_name1").unwrap();

        // Missing exported_wallet_path
        let res = import(&config.to_string()).unwrap_err();
        assert_eq!(res.kind(), VcxErrorKind::InvalidJson);
        config[settings::CONFIG_EXPORTED_WALLET_PATH] = serde_json::to_value(
            get_temp_dir_path(settings::DEFAULT_EXPORTED_WALLET_PATH).to_str().unwrap()
        ).unwrap();

        // Missing backup_key
        let res = import(&config.to_string()).unwrap_err();
        assert_eq!(res.kind(), VcxErrorKind::InvalidJson);
    }

    #[test]
    #[cfg(feature = "general_test")]
    fn test_import_wallet_fails_with_existing_wallet() {
        let _setup = SetupDefaults::init();

        let (export_wallet_path, wallet_name) = create_main_wallet_and_its_backup();

        let import_config = json!({
            settings::CONFIG_WALLET_NAME: wallet_name,
            settings::CONFIG_WALLET_KEY: settings::DEFAULT_WALLET_KEY,
            settings::CONFIG_EXPORTED_WALLET_PATH: export_wallet_path.path,
            settings::CONFIG_WALLET_BACKUP_KEY: settings::DEFAULT_WALLET_BACKUP_KEY,
            settings::CONFIG_WALLET_KEY_DERIVATION: settings::WALLET_KDF_RAW,
        }).to_string();

        let res = import(&import_config).unwrap_err();
        assert_eq!(res.kind(), VcxErrorKind::DuplicationWallet);

        delete_wallet(&wallet_name, settings::DEFAULT_WALLET_KEY, settings::WALLET_KDF_RAW, None, None, None).unwrap();
    }

    #[test]
    #[cfg(feature = "general_test")]
    fn test_import_wallet_fails_with_invalid_path() {
        let _setup = SetupDefaults::init();

        let import_config = json!({
            settings::CONFIG_WALLET_NAME: settings::DEFAULT_WALLET_NAME,
            settings::CONFIG_WALLET_KEY: settings::DEFAULT_WALLET_KEY,
            settings::CONFIG_EXPORTED_WALLET_PATH: "DIFFERENT_PATH",
            settings::CONFIG_WALLET_BACKUP_KEY: settings::DEFAULT_WALLET_BACKUP_KEY,
            settings::CONFIG_WALLET_KEY_DERIVATION: settings::WALLET_KDF_RAW,
        }).to_string();

        let res = import(&import_config).unwrap_err();
        assert_eq!(res.kind(), VcxErrorKind::IOError);
    }

    #[test]
    #[cfg(feature = "general_test")]
    fn test_import_wallet_fails_with_invalid_backup_key() {
        let _setup = SetupDefaults::init();

        let (export_wallet_path, wallet_name) = create_main_wallet_and_its_backup();

        delete_wallet(&wallet_name, settings::DEFAULT_WALLET_KEY, settings::WALLET_KDF_RAW, None, None, None).unwrap();

        let wallet_name_new = &format!("export_test_wallet_{}", uuid::Uuid::new_v4());
        let import_config = json!({
            settings::CONFIG_WALLET_NAME: wallet_name_new,
            settings::CONFIG_WALLET_KEY: settings::DEFAULT_WALLET_KEY,
            settings::CONFIG_EXPORTED_WALLET_PATH: export_wallet_path.path,
            settings::CONFIG_WALLET_BACKUP_KEY: "bad_backup_key",
            settings::CONFIG_WALLET_KEY_DERIVATION: settings::WALLET_KDF_RAW,
        }).to_string();
        let res = import(&import_config).unwrap_err();
        assert_eq!(res.kind(), VcxErrorKind::LibindyInvalidStructure);
    }

    #[test]
    #[cfg(feature = "general_test")]
    fn test_add_new_record_with_no_tag() {
        let _setup = SetupLibraryWallet::init();

        let (record_type, id, record) = _record();

        add_record(record_type, id, record, None).unwrap();
    }

    #[test]
    #[cfg(feature = "general_test")]
    fn test_add_duplicate_record_fails() {
        let _setup = SetupLibraryWallet::init();

        let (record_type, id, record) = _record();

        add_record(record_type, id, record, None).unwrap();

        let rc = add_record(record_type, id, record, None);
        assert_eq!(rc.unwrap_err().kind(), VcxErrorKind::DuplicationWalletRecord);
    }

    #[test]
    #[cfg(feature = "general_test")]
    fn test_add_record_with_same_id_but_different_type_success() {
        let _setup = SetupLibraryWallet::init();

        let (_, id, record) = _record();

        let record_type = "Type";
        let record_type2 = "Type2";

        add_record(record_type, id, record, None).unwrap();
        add_record(record_type2, id, record, None).unwrap();
    }

    #[test]
    #[cfg(feature = "general_test")]
    fn test_retrieve_missing_record_fails() {
        let _setup = SetupLibraryWallet::init();

        let record_type = "Type";
        let id = "123";
        let options = json!({
            "retrieveType": false,
            "retrieveValue": false,
            "retrieveTags": false
        }).to_string();

        let rc = get_record(record_type, id, &options);
        assert_eq!(rc.unwrap_err().kind(), VcxErrorKind::WalletRecordNotFound);
    }

    #[test]
    #[cfg(feature = "general_test")]
    fn test_retrieve_record_success() {
        let _setup = SetupLibraryWallet::init();

        let (record_type, id, record) = _record();

        let options = json!({
            "retrieveType": true,
            "retrieveValue": true,
            "retrieveTags": false
        }).to_string();
        let expected_retrieved_record = format!(r#"{{"type":"{}","id":"{}","value":"{}","tags":null}}"#, record_type, id, record);

        add_record(record_type, id, record, None).unwrap();
        let retrieved_record = get_record(record_type, id, &options).unwrap();

        assert_eq!(retrieved_record, expected_retrieved_record);
    }

    #[test]
    #[cfg(feature = "general_test")]
    fn test_delete_record_fails_with_no_record() {
        let _setup = SetupLibraryWallet::init();

        let (record_type, id, _) = _record();

        let rc = delete_record(record_type, id);
        assert_eq!(rc.unwrap_err().kind(), VcxErrorKind::WalletRecordNotFound);
    }

    #[test]
    #[cfg(feature = "general_test")]
    fn test_delete_record_success() {
        let _setup = SetupLibraryWallet::init();

        let (record_type, id, record) = _record();

        let options = json!({
            "retrieveType": true,
            "retrieveValue": true,
            "retrieveTags": false
        }).to_string();

        add_record(record_type, id, record, None).unwrap();
        delete_record(record_type, id).unwrap();
        let rc = get_record(record_type, id, &options);
        assert_eq!(rc.unwrap_err().kind(), VcxErrorKind::WalletRecordNotFound);
    }

    #[test]
    #[cfg(feature = "general_test")]
    fn test_update_record_value_fails_with_no_initial_record() {
        let _setup = SetupLibraryWallet::init();

        let (record_type, id, record) = _record();

        let rc = update_record_value(record_type, id, record);
        assert_eq!(rc.unwrap_err().kind(), VcxErrorKind::WalletRecordNotFound);
    }

    #[test]
    #[cfg(feature = "general_test")]
    fn test_update_record_value_success() {
        let _setup = SetupLibraryWallet::init();

        let initial_record = "Record1";
        let changed_record = "Record2";
        let record_type = "Type";
        let id = "123";
        let options = json!({
            "retrieveType": true,
            "retrieveValue": true,
            "retrieveTags": false
        }).to_string();
        let expected_initial_record = format!(r#"{{"type":"{}","id":"{}","value":"{}","tags":null}}"#, record_type, id, initial_record);
        let expected_updated_record = format!(r#"{{"type":"{}","id":"{}","value":"{}","tags":null}}"#, record_type, id, changed_record);

        add_record(record_type, id, initial_record, None).unwrap();
        let initial_record = get_record(record_type, id, &options).unwrap();
        update_record_value(record_type, id, changed_record).unwrap();
        let changed_record = get_record(record_type, id, &options).unwrap();

        assert_eq!(initial_record, expected_initial_record);
        assert_eq!(changed_record, expected_updated_record);
    }
}<|MERGE_RESOLUTION|>--- conflicted
+++ resolved
@@ -48,11 +48,7 @@
 pub fn set_wallet_handle(handle: WalletHandle) -> WalletHandle {
     trace!("set_wallet_handle >>> handle: {:?}", handle);
     unsafe { WALLET_HANDLE = handle; }
-<<<<<<< HEAD
-    settings::get_agency_client().unwrap().set_wallet_handle(handle.0);
-=======
     settings::get_agency_client_mut().unwrap().set_wallet_handle(handle.0);
->>>>>>> f688207b
     unsafe { WALLET_HANDLE }
 }
 
@@ -60,9 +56,6 @@
 
 pub fn reset_wallet_handle() {
     set_wallet_handle(INVALID_WALLET_HANDLE);
-<<<<<<< HEAD
-    settings::get_agency_client().unwrap().reset_wallet_handle();
-=======
     settings::get_agency_client_mut().unwrap().reset_wallet_handle();
 }
 
@@ -99,7 +92,6 @@
         "institution_verkey": institution_verkey,
     });
     Ok(institution_config.to_string())
->>>>>>> f688207b
 }
 
 pub fn build_wallet_config(wallet_name: &str, wallet_type: Option<&str>, storage_config: Option<&str>) -> String {
@@ -377,11 +369,7 @@
         let (my_did, my_vk) = create_and_store_my_did(None, None).unwrap();
 
         settings::set_config_value(settings::CONFIG_INSTITUTION_DID, &my_did);
-<<<<<<< HEAD
-        settings::get_agency_client().unwrap().set_my_vk(&my_vk);
-=======
         settings::get_agency_client_mut().unwrap().set_my_vk(&my_vk);
->>>>>>> f688207b
 
         let backup_key = settings::get_config_value(settings::CONFIG_WALLET_BACKUP_KEY).unwrap();
 
