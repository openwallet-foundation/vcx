extern crate url;
extern crate serde_json;

use std::collections::HashMap;
use std::sync::RwLock;
use utils::error;
use std::path::Path;
use url::Url;
use messages::validation;
use std::fs;
use std::io::prelude::*;

pub static CONFIG_POOL_NAME: &'static str = "pool_name";
pub static CONFIG_AGENCY_ENDPOINT: &'static str = "agency_endpoint";
pub static CONFIG_AGENCY_DID: &'static str = "agency_did";
pub static CONFIG_AGENCY_VERKEY: &'static str = "agency_verkey";
pub static CONFIG_REMOTE_TO_SDK_DID: &'static str = "remote_to_sdk_did";
pub static CONFIG_REMOTE_TO_SDK_VERKEY: &'static str = "remote_to_sdk_verkey";
pub static CONFIG_SDK_TO_REMOTE_DID: &'static str = "sdk_to_remote_did"; // functionally not used
pub static CONFIG_SDK_TO_REMOTE_VERKEY: &'static str = "sdk_to_remote_verkey";
pub static CONFIG_INSTITUTION_DID: &'static str = "institution_did";
pub static CONFIG_INSTITUTION_VERKEY: &'static str = "institution_verkey"; // functionally not used
pub static CONFIG_INSTITUTION_NAME: &'static str = "institution_name";
pub static CONFIG_INSTITUTION_LOGO_URL: &'static str = "institution_logo_url";
pub static CONFIG_ENABLE_TEST_MODE: &'static str = "enable_test_mode";
pub static CONFIG_GENESIS_PATH: &str = "genesis_path";
pub static CONFIG_LOG_CONFIG: &str = "log_config";
pub static CONFIG_LINK_SECRET_ALIAS: &str = "link_secret_alias";
pub static CONFIG_EXPORTED_WALLET_PATH: &str = "exported_wallet_path";
pub static CONFIG_WALLET_BACKUP_KEY: &str = "backup_key";
pub static CONFIG_WALLET_KEY: &str = "wallet_key";
pub static CONFIG_WALLET_NAME: &'static str = "wallet_name";
pub static CONFIG_WALLET_TYPE: &'static str = "wallet_type";
pub static CONFIG_WALLET_HANDLE: &'static str = "wallet_handle";
pub static CONFIG_THREADPOOL_SIZE: &'static str = "threadpool_size";
pub static CONFIG_WALLET_KEY_DERIVATION: &'static str = "wallet_key_derivation";
pub static CONFIG_PROTOCOL_VERSION: &'static str = "protocol_version";
pub static CONFIG_PAYMENT_METHOD: &'static str = "payment_method";

pub static DEFAULT_PROTOCOL_VERSION: usize = 2;
pub static MAX_SUPPORTED_PROTOCOL_VERSION: usize = 2;
pub static UNINITIALIZED_WALLET_KEY: &str = "<KEY_IS_NOT_SET>";
pub static DEFAULT_GENESIS_PATH: &str = "/tmp/genesis.txn";
pub static DEFAULT_EXPORTED_WALLET_PATH: &str = "/tmp/wallet.txn";
pub static DEFAULT_WALLET_NAME: &str = "LIBVCX_SDK_WALLET";
pub static DEFAULT_POOL_NAME: &str = "pool1";
pub static DEFAULT_LINK_SECRET_ALIAS: &str = "main";
pub static DEFAULT_DEFAULT: &str = "default";
pub static DEFAULT_URL: &str = "http://127.0.0.1:8080";
pub static DEFAULT_DID: &str = "2hoqvcwupRTUNkXn6ArYzs";
pub static DEFAULT_VERKEY: &str = "FuN98eH2eZybECWkofW6A9BKJxxnTatBCopfUiNxo6ZB";
pub static DEFAULT_ENABLE_TEST_MODE: &str = "false";
pub static DEFAULT_WALLET_BACKUP_KEY: &str = "backup_wallet_key";
pub static DEFAULT_WALLET_KEY: &str = "foobar1234";
pub static DEFAULT_THREADPOOL_SIZE: usize = 8;
pub static MASK_VALUE: &str = "********";
pub static DEFAULT_WALLET_KEY_DERIVATION: &str = "ARGON2I_INT";
pub static DEFAULT_PAYMENT_PLUGIN: &str = "libnullpay.so";
pub static DEFAULT_PAYMENT_INIT_FUNCTION: &str = "nullpay_init";
pub static DEFAULT_PAYMENT_METHOD: &str = "null";
<<<<<<< HEAD
pub static DEFAULT_LOGGING_KEY: &str = "logging";
=======
>>>>>>> b379e3fb


pub static MAX_THREADPOOL_SIZE: usize = 128;

lazy_static! {
    static ref SETTINGS: RwLock<HashMap<String, String>> = RwLock::new(HashMap::new());
}

trait ToString {
    fn to_string(&self) -> Self;
}

impl ToString for HashMap<String, String> {
    fn to_string(&self) -> Self {
        let mut v = self.clone();
        v.insert(CONFIG_WALLET_KEY.to_string(), "********".to_string());
        v
    }
}
pub fn set_defaults() -> u32 {

    // if this fails the program should exit
    let mut settings = SETTINGS.write().unwrap();

    settings.insert(CONFIG_POOL_NAME.to_string(),DEFAULT_POOL_NAME.to_string());
    settings.insert(CONFIG_WALLET_NAME.to_string(),DEFAULT_WALLET_NAME.to_string());
    settings.insert(CONFIG_WALLET_TYPE.to_string(),DEFAULT_DEFAULT.to_string());
    settings.insert(CONFIG_AGENCY_ENDPOINT.to_string(),DEFAULT_URL.to_string());
    settings.insert(CONFIG_AGENCY_DID.to_string(),DEFAULT_DID.to_string());
    settings.insert(CONFIG_AGENCY_VERKEY.to_string(),DEFAULT_VERKEY.to_string());
    settings.insert(CONFIG_REMOTE_TO_SDK_DID.to_string(),DEFAULT_DID.to_string());
    settings.insert(CONFIG_REMOTE_TO_SDK_VERKEY.to_string(),DEFAULT_VERKEY.to_string());
    settings.insert(CONFIG_INSTITUTION_DID.to_string(),DEFAULT_DID.to_string());
    settings.insert(CONFIG_INSTITUTION_NAME.to_string(),DEFAULT_DEFAULT.to_string());
    settings.insert(CONFIG_INSTITUTION_LOGO_URL.to_string(),DEFAULT_URL.to_string());
    settings.insert(CONFIG_SDK_TO_REMOTE_DID.to_string(),DEFAULT_DID.to_string());
    settings.insert(CONFIG_SDK_TO_REMOTE_VERKEY.to_string(),DEFAULT_VERKEY.to_string());
    settings.insert(CONFIG_WALLET_KEY.to_string(),DEFAULT_WALLET_KEY.to_string());
    settings.insert(CONFIG_LINK_SECRET_ALIAS.to_string(), DEFAULT_LINK_SECRET_ALIAS.to_string());
    settings.insert(CONFIG_PROTOCOL_VERSION.to_string(), DEFAULT_PROTOCOL_VERSION.to_string());
    settings.insert(CONFIG_EXPORTED_WALLET_PATH.to_string(), DEFAULT_EXPORTED_WALLET_PATH.to_string());
    settings.insert(CONFIG_WALLET_BACKUP_KEY.to_string(), DEFAULT_WALLET_BACKUP_KEY.to_string());
    settings.insert(CONFIG_THREADPOOL_SIZE.to_string(), DEFAULT_THREADPOOL_SIZE.to_string());
    settings.insert(CONFIG_PAYMENT_METHOD.to_string(), DEFAULT_PAYMENT_METHOD.to_string());

    error::SUCCESS.code_num
}

pub fn validate_config(config: &HashMap<String, String>) -> Result<u32, u32> {

    //Mandatory parameters
    if config.get(CONFIG_WALLET_KEY).is_none() {
        return Err(error::MISSING_WALLET_KEY.code_num);
    }

    // If values are provided, validate they're in the correct format
    validate_optional_config_val(config.get(CONFIG_INSTITUTION_DID), error::INVALID_DID.code_num, validation::validate_did)?;
    validate_optional_config_val(config.get(CONFIG_INSTITUTION_VERKEY), error::INVALID_VERKEY.code_num, validation::validate_verkey)?;

    validate_optional_config_val(config.get(CONFIG_AGENCY_DID), error::INVALID_DID.code_num, validation::validate_did)?;
    validate_optional_config_val(config.get(CONFIG_AGENCY_VERKEY), error::INVALID_VERKEY.code_num, validation::validate_verkey)?;

    validate_optional_config_val(config.get(CONFIG_SDK_TO_REMOTE_DID), error::INVALID_DID.code_num, validation::validate_did)?;
    validate_optional_config_val(config.get(CONFIG_SDK_TO_REMOTE_VERKEY), error::INVALID_VERKEY.code_num, validation::validate_verkey)?;

    validate_optional_config_val(config.get(CONFIG_REMOTE_TO_SDK_DID), error::INVALID_DID.code_num, validation::validate_did)?;
    validate_optional_config_val(config.get(CONFIG_REMOTE_TO_SDK_VERKEY), error::INVALID_VERKEY.code_num, validation::validate_verkey)?;

    validate_optional_config_val(config.get(CONFIG_AGENCY_ENDPOINT), error::INVALID_URL.code_num, Url::parse)?;
    validate_optional_config_val(config.get(CONFIG_INSTITUTION_LOGO_URL), error::INVALID_URL.code_num, Url::parse)?;

    Ok(error::SUCCESS.code_num)
}

fn validate_wallet_key(key: &str) -> Result<u32, u32> {
    if key == UNINITIALIZED_WALLET_KEY { return Err(error::MISSING_WALLET_KEY.code_num); }
    Ok(error::SUCCESS.code_num)
}

fn validate_optional_config_val<F, S, E>(val: Option<&String>, err: u32, closure: F) -> Result<u32, u32>
    where F: Fn(&str) -> Result<S, E> {

    if val.is_none() {return Ok(error::SUCCESS.code_num)}

    closure(val.as_ref().ok_or(error::INVALID_CONFIGURATION.code_num)?)
        .or(Err(err))?;

    Ok(error::SUCCESS.code_num)

}

pub fn log_settings() {
    let settings = SETTINGS.read().unwrap();
    trace!("loaded settings: {:?}", settings.to_string());
}

pub fn test_indy_mode_enabled() -> bool {
    let config = SETTINGS.read().unwrap();

    match config.get(CONFIG_ENABLE_TEST_MODE) {
        None => false,
        Some(value) => if value == "true" { true } else { if value == "indy" { true } else {false }},
    }
}

pub fn get_threadpool_size() -> usize {
    let size = match get_config_value(CONFIG_THREADPOOL_SIZE) {
        Ok(x) => x.parse::<usize>().unwrap_or(DEFAULT_THREADPOOL_SIZE),
        Err(x) => DEFAULT_THREADPOOL_SIZE,
    };

    if size > MAX_THREADPOOL_SIZE {
        MAX_THREADPOOL_SIZE
    } else {
        size
    }
}

pub fn test_agency_mode_enabled() -> bool {
    let config = SETTINGS.read().unwrap();

    match config.get(CONFIG_ENABLE_TEST_MODE) {
        None => false,
        Some(value) => if value == "true" { true } else { if value == "agency" { true } else {false }},
    }
}

pub fn process_config_string(config: &str) -> Result<u32, u32> {
    use utils::logger::LibvcxDefaultLogger;
    use serde_json::Value;
    let configuration: Value = serde_json::from_str(config).or(Err(error::INVALID_JSON.code_num))?;
    if let Value::Object(ref map) = configuration {
        for (key, value) in map {
            if key == DEFAULT_LOGGING_KEY {
                // dont be fooled, serde_json::Value String types contain quotes.  This really
                // messes when you try to_string() on them, as they retain the quotes.
                // for example Value("debug") becomes "\"debug\""...YUCK!
                match value.as_str() {
                    Some(level) => { LibvcxDefaultLogger::init(Some(level.to_string()))? },
                    None => {},
                }
            }
            set_config_value(key, value.as_str().ok_or(error::INVALID_JSON.code_num)?);
        }
    }

    validate_config(
        &SETTINGS.read().or(Err(error::INVALID_CONFIGURATION.code_num))?.clone()
    )
}

pub fn process_config_file(path: &str) -> Result<u32, u32> {
    if !Path::new(path).is_file() {
        error!("Configuration path was invalid");
        Err(error::INVALID_CONFIGURATION.code_num)
    } else {
        process_config_string(&read_config_file(path)?)
    }
}

pub fn get_protocol_version() -> usize {
    let protocol_version = match get_config_value(CONFIG_PROTOCOL_VERSION) {
        Ok(ver) => ver.parse::<usize>().unwrap_or_else(|err| {
            warn!("Can't parse value of protocol version from config ({}), use default one ({})", err, DEFAULT_PROTOCOL_VERSION);
            DEFAULT_PROTOCOL_VERSION
        }),
        Err(err) => {
            info!("Can't fetch protocol version from config ({}), use default one ({})", err, DEFAULT_PROTOCOL_VERSION);
            DEFAULT_PROTOCOL_VERSION
        },
    };
    if protocol_version > MAX_SUPPORTED_PROTOCOL_VERSION {
        error!("Protocol version from config {}, greater then maximal supported {}, use maximum one",
               protocol_version, MAX_SUPPORTED_PROTOCOL_VERSION);
        MAX_SUPPORTED_PROTOCOL_VERSION
    } else {
        protocol_version
    }
}

pub fn get_config_value(key: &str) -> Result<String, u32> {
    SETTINGS
        .read()
        .or(Err(error::INVALID_CONFIGURATION.code_num))?
        .get(key)
        .map_or(Err(error::INVALID_CONFIGURATION.code_num), |v| Ok(v.to_string()))
}

pub fn set_config_value(key: &str, value: &str) {
    SETTINGS.write().unwrap().insert(key.to_string(), value.to_string());
}

pub fn get_wallet_credentials() -> String {
    let key = get_config_value(CONFIG_WALLET_KEY).unwrap_or(UNINITIALIZED_WALLET_KEY.to_string());
    let mut credentials = json!({"key": key});

    let key_derivation = get_config_value(CONFIG_WALLET_KEY_DERIVATION).ok();
    if let Some(_key) = key_derivation { credentials["key_derivation_method"] = json!(_key); }

    credentials.to_string()
}

pub fn validate_payment_method() -> Result<(), u32> {
    let config = SETTINGS.read().unwrap();
    if let Some(method) = config.get(CONFIG_PAYMENT_METHOD) {
        if !method.to_string().is_empty() {
            return Ok(());
        }
    }
    return Err(error::MISSING_PAYMENT_METHOD.code_num);
}

pub fn get_payment_method() -> String {

    let payment_method = get_config_value(CONFIG_PAYMENT_METHOD).unwrap_or(DEFAULT_PAYMENT_METHOD.to_string());

    payment_method
}

pub fn write_config_to_file(config: &str, path_string: &str) -> Result<(), u32> {
    let mut file = fs::File::create(Path::new(path_string))
        .or(Err(error::UNKNOWN_ERROR.code_num))?;

    file.write_all(config.as_bytes()).or(Err(error::UNKNOWN_ERROR.code_num))?;

    Ok(())
}

pub fn read_config_file(path: &str) -> Result<String, u32> {
    let mut file = fs::File::open(path).or(Err(error::UNKNOWN_ERROR.code_num))?;
    let mut config = String::new();
    file.read_to_string(&mut config).or(Err(error::UNKNOWN_ERROR.code_num))?;
    Ok(config)
}

pub fn remove_file_if_exists(filename: &str){
    if Path::new(filename).exists() {
        println!("{}", format!("Removing file for testing: {}.", &filename));
        match fs::remove_file(filename) {
            Ok(t) => (),
            Err(e) => println!("Unable to remove file: {:?}", e)
        }
    }
}

pub fn clear_config() {
    let mut config = SETTINGS.write().unwrap();
    config.clear();
}

#[cfg(test)]
pub mod tests {
    use super::*;

    #[test]
    fn test_bad_path() {
        let path = "garbage.txt";
        assert_eq!(process_config_file(&path), Err(error::INVALID_CONFIGURATION.code_num));
    }

    #[test]
    fn test_read_config_file() {
        let config_path = "/tmp/test_init.json";

        let content = json!({
            "pool_name" : "pool1",
            "config_name":"config1",
            "wallet_name":"test_read_config_file",
            "agency_did" : "72x8p4HubxzUK1dwxcc5FU",
            "remote_to_sdk_did" : "UJGjM6Cea2YVixjWwHN9wq",
            "sdk_to_remote_did" : "AB3JM851T4EQmhh8CdagSP",
            "sdk_to_remote_verkey" : "888MFrZjXDoi2Vc8Mm14Ys112tEZdDegBZZoembFEATE",
            "institution_name" : "evernym enterprise",
            "agency_verkey" : "91qMFrZjXDoi2Vc8Mm14Ys112tEZdDegBZZoembFEATE",
            "remote_to_sdk_verkey" : "91qMFrZjXDoi2Vc8Mm14Ys112tEZdDegBZZoembFEATE",
            "genesis_path":"/tmp/pool1.txn",
            "wallet_key":"key"
        }).to_string();
        write_config_to_file(&content, config_path).unwrap();

        assert_eq!(read_config_file(config_path), Ok(content));
    }

    #[test]
    fn test_process_file() {
        let config_path = "/tmp/test_init.json";

        let content = json!({
            "pool_name" : "pool1",
            "config_name":"config1",
            "wallet_name":"test_process_file",
            "agency_did" : "72x8p4HubxzUK1dwxcc5FU",
            "remote_to_sdk_did" : "UJGjM6Cea2YVixjWwHN9wq",
            "sdk_to_remote_did" : "AB3JM851T4EQmhh8CdagSP",
            "sdk_to_remote_verkey" : "888MFrZjXDoi2Vc8Mm14Ys112tEZdDegBZZoembFEATE",
            "institution_name" : "evernym enterprise",
            "agency_verkey" : "91qMFrZjXDoi2Vc8Mm14Ys112tEZdDegBZZoembFEATE",
            "remote_to_sdk_verkey" : "91qMFrZjXDoi2Vc8Mm14Ys112tEZdDegBZZoembFEATE",
            "genesis_path":"/tmp/pool1.txn",
            "wallet_key":"key"
        }).to_string();
        write_config_to_file(&content, config_path).unwrap();

        assert_eq!(process_config_file(config_path), Ok(error::SUCCESS.code_num));

        assert_eq!(get_config_value("institution_name").unwrap(), "evernym enterprise".to_string());
    }

    #[test]
    fn test_process_config_str() {
        let content = json!({
            "pool_name" : "pool1",
            "config_name":"config1",
            "wallet_name":"test_process_config_str",
            "agency_did" : "72x8p4HubxzUK1dwxcc5FU",
            "remote_to_sdk_did" : "UJGjM6Cea2YVixjWwHN9wq",
            "sdk_to_remote_did" : "AB3JM851T4EQmhh8CdagSP",
            "sdk_to_remote_verkey" : "888MFrZjXDoi2Vc8Mm14Ys112tEZdDegBZZoembFEATE",
            "institution_name" : "evernym enterprise",
            "agency_verkey" : "91qMFrZjXDoi2Vc8Mm14Ys112tEZdDegBZZoembFEATE",
            "remote_to_sdk_verkey" : "91qMFrZjXDoi2Vc8Mm14Ys112tEZdDegBZZoembFEATE",
            "genesis_path":"/tmp/pool1.txn",
            "wallet_key":"key"
        }).to_string();

        assert_eq!(process_config_string(&content), Ok(error::SUCCESS.code_num));
    }

    #[test]
    fn test_validate_config() {
        let content = json!({
            "pool_name" : "pool1",
            "config_name":"config1",
            "wallet_name":"test_validate_config",
            "agency_did" : "72x8p4HubxzUK1dwxcc5FU",
            "remote_to_sdk_did" : "UJGjM6Cea2YVixjWwHN9wq",
            "sdk_to_remote_did" : "AB3JM851T4EQmhh8CdagSP",
            "sdk_to_remote_verkey" : "888MFrZjXDoi2Vc8Mm14Ys112tEZdDegBZZoembFEATE",
            "institution_name" : "evernym enterprise",
            "agency_verkey" : "91qMFrZjXDoi2Vc8Mm14Ys112tEZdDegBZZoembFEATE",
            "remote_to_sdk_verkey" : "91qMFrZjXDoi2Vc8Mm14Ys112tEZdDegBZZoembFEATE",
            "genesis_path":"/tmp/pool1.txn",
            "wallet_key":"key",
            "institution_did": "44x8p4HubxzUK1dwxcc5FU",
            "institution_verkey": "444MFrZjXDoi2Vc8Mm14Ys112tEZdDegBZZoembFEATE",
        }).to_string();
        let config: HashMap<String, String> = serde_json::from_str(&content).unwrap();
        assert_eq!(validate_config(&config), Ok(error::SUCCESS.code_num));
    }

    #[test]
    fn test_validate_config_failures() {
        let invalid = "invalid";
        let valid_did = DEFAULT_DID;
        let valid_ver = DEFAULT_VERKEY;

        let mut config: HashMap<String, String> = HashMap::new();
        assert_eq!(validate_config(&config), Err(error::MISSING_WALLET_KEY.code_num));

        config.insert(CONFIG_WALLET_KEY.to_string(), "password".to_string());
        config.insert(CONFIG_INSTITUTION_DID.to_string(), invalid.to_string());
        assert_eq!(validate_config(&config), Err(error::INVALID_DID.code_num));
        config.drain();

        config.insert(CONFIG_WALLET_KEY.to_string(), "password".to_string());
        config.insert(CONFIG_INSTITUTION_VERKEY.to_string(), invalid.to_string());
        assert_eq!(validate_config(&config), Err(error::INVALID_VERKEY.code_num));
        config.drain();

        config.insert(CONFIG_WALLET_KEY.to_string(), "password".to_string());
        config.insert(CONFIG_AGENCY_DID.to_string(), invalid.to_string());
        assert_eq!(validate_config(&config), Err(error::INVALID_DID.code_num));
        config.drain();

        config.insert(CONFIG_WALLET_KEY.to_string(), "password".to_string());
        config.insert(CONFIG_AGENCY_VERKEY.to_string(), invalid.to_string());
        assert_eq!(validate_config(&config), Err(error::INVALID_VERKEY.code_num));
        config.drain();

        config.insert(CONFIG_WALLET_KEY.to_string(), "password".to_string());
        config.insert(CONFIG_SDK_TO_REMOTE_DID.to_string(), invalid.to_string());
        assert_eq!(validate_config(&config), Err(error::INVALID_DID.code_num));
        config.drain();

        config.insert(CONFIG_WALLET_KEY.to_string(), "password".to_string());
        config.insert(CONFIG_SDK_TO_REMOTE_VERKEY.to_string(), invalid.to_string());
        assert_eq!(validate_config(&config), Err(error::INVALID_VERKEY.code_num));
        config.drain();

        config.insert(CONFIG_WALLET_KEY.to_string(), "password".to_string());
        config.insert(CONFIG_REMOTE_TO_SDK_DID.to_string(), invalid.to_string());
        assert_eq!(validate_config(&config), Err(error::INVALID_DID.code_num));
        config.drain();

        config.insert(CONFIG_WALLET_KEY.to_string(), "password".to_string());
        config.insert(CONFIG_SDK_TO_REMOTE_VERKEY.to_string(), invalid.to_string());
        assert_eq!(validate_config(&config), Err(error::INVALID_VERKEY.code_num));
        config.drain();

        config.insert(CONFIG_WALLET_KEY.to_string(), "password".to_string());
        config.insert(CONFIG_INSTITUTION_LOGO_URL.to_string(), invalid.to_string());
        assert_eq!(validate_config(&config), Err(error::INVALID_URL.code_num));
        config.drain();
    }

    #[test]
    fn test_validate_optional_config_val() {
        let closure = Url::parse;
        let mut config: HashMap<String, String> = HashMap::new();
        config.insert("valid".to_string(), DEFAULT_URL.to_string());
        config.insert("invalid".to_string(), "invalid_url".to_string());

        //Success
        assert_eq!(validate_optional_config_val(config.get("valid"), error::INVALID_URL.code_num, closure),
                   Ok(error::SUCCESS.code_num));

        // Success with No config
        assert_eq!(validate_optional_config_val(config.get("unknown"), error::INVALID_URL.code_num, closure),
                   Ok(error::SUCCESS.code_num));

        // Fail with failed fn call
        assert_eq!(validate_optional_config_val(config.get("invalid"),
                                                error::INVALID_URL.code_num,
                                                closure), Err(error::INVALID_URL.code_num));
    }

    #[test]
    fn test_get_and_set_values() {
        let key = "key1".to_string();
        let value1 = "value1".to_string();

        // Fails with invalid key
        assert_eq!(get_config_value(&key), Err(error::INVALID_CONFIGURATION.code_num));

        set_config_value(&key, &value1);
        assert_eq!(get_config_value(&key).unwrap(), value1);
    }

    #[test]
    fn test_payment_plugin_validation() {
        clear_config();
        set_config_value(CONFIG_PAYMENT_METHOD, "null");
        assert_eq!(validate_payment_method(), Ok(()));
    }

    #[test]
    fn test_payment_plugin_validation_empty_string() {
        clear_config();
        set_config_value(CONFIG_PAYMENT_METHOD, "");
        assert_eq!(validate_payment_method(), Err(error::MISSING_PAYMENT_METHOD.code_num));
    }

    #[test]
    fn test_payment_plugin_validation_missing_option() {
        clear_config();
        assert_eq!(validate_payment_method(), Err(error::MISSING_PAYMENT_METHOD.code_num));
    }

    #[test]
    fn test_clear_config() {
        let content = json!({
            "pool_name" : "pool1",
            "config_name":"config1",
            "wallet_name":"test_clear_config",
            "institution_name" : "evernym enterprise",
            "genesis_path":"/tmp/pool1.txn",
            "wallet_key":"key",
        }).to_string();

        assert_eq!(process_config_string(&content), Ok(error::SUCCESS.code_num));

        assert_eq!(get_config_value("pool_name").unwrap(), "pool1".to_string());
        assert_eq!(get_config_value("config_name").unwrap(), "config1".to_string());
        assert_eq!(get_config_value("wallet_name").unwrap(), "test_clear_config".to_string());
        assert_eq!(get_config_value("institution_name").unwrap(), "evernym enterprise".to_string());
        assert_eq!(get_config_value("genesis_path").unwrap(), "/tmp/pool1.txn".to_string());
        assert_eq!(get_config_value("wallet_key").unwrap(), "key".to_string());

        clear_config();

        // Fails after  config is cleared
        assert_eq!(get_config_value("pool_name"), Err(error::INVALID_CONFIGURATION.code_num));
        assert_eq!(get_config_value("config_name"), Err(error::INVALID_CONFIGURATION.code_num));
        assert_eq!(get_config_value("wallet_name"), Err(error::INVALID_CONFIGURATION.code_num));
        assert_eq!(get_config_value("institution_name"), Err(error::INVALID_CONFIGURATION.code_num));
        assert_eq!(get_config_value("genesis_path"), Err(error::INVALID_CONFIGURATION.code_num));
        assert_eq!(get_config_value("wallet_key"), Err(error::INVALID_CONFIGURATION.code_num));
    }
}<|MERGE_RESOLUTION|>--- conflicted
+++ resolved
@@ -58,12 +58,7 @@
 pub static DEFAULT_PAYMENT_PLUGIN: &str = "libnullpay.so";
 pub static DEFAULT_PAYMENT_INIT_FUNCTION: &str = "nullpay_init";
 pub static DEFAULT_PAYMENT_METHOD: &str = "null";
-<<<<<<< HEAD
 pub static DEFAULT_LOGGING_KEY: &str = "logging";
-=======
->>>>>>> b379e3fb
-
-
 pub static MAX_THREADPOOL_SIZE: usize = 128;
 
 lazy_static! {
