[package]

name = "libvcx"
version = "0.6.2"
authors = ["Hyperledger Indy Contributors <hyperledger-indy@lists.hyperledger.org>"]
publish = false
description = "This is the official SDK for Evernym's VCX"
license = "Apache-2.0"

[lib]
name = "vcx"
path = "src/lib.rs"
crate-type = ["staticlib","rlib", "cdylib"]

[features]
default = []
pool_tests = []
agency = []
agency_v2 = []
aries = []
# Causes the build to fail on all warnings
fatal_warnings = []

# turn on release versioning
ci = []

[dependencies]
env_logger = "0.5.10"
log = "0.4"
chrono = "0.4"
time = "0.1.36"
lazy_static = "1.3"
libc = "=0.2.66"
rand = "0.3"
serde = "1.0.97"
serde_json = "1.0.40"
serde_derive = "1.0.97"
url = "1.5.1"
reqwest = "0.9.5"
regex = "1.1.0"
rust-base58 = "0.0.4"
rmp-serde = "0.13.7"
base64 = "0.8.0"
openssl = "0.10"
num-traits = "0.2.0"
<<<<<<< HEAD
indy = { version = "1.14.2", path = "../../wrappers/rust/" }
indy-sys = { version = "1.14.2", path = "../../wrappers/rust/indy-sys/" }
log-panics = "2.0.0"
=======
indy = { version = "1.14.1", path = "../../wrappers/rust/" }
indy-sys = { version = "1.14.1", path = "../../wrappers/rust/indy-sys/" }
>>>>>>> a04a560a
tokio-threadpool = "0.1.6"
futures = "0.1.23"
libloading = "0.5.0"
uuid = {version = "0.7.1", default-features = false, features = ["v4"]}
failure = "0.1.5"
strum = "0.16.0"
strum_macros = "0.16.0"

[target.'cfg(target_os = "android")'.dependencies]
android_logger = "0.5"

[build-dependencies]
serde = "1.0"
json = "*"
toml = "0.4"
serde_json = "1.0"
serde_derive = "1.0"

[package.metadata.deb]
maintainer = "Evernym, Inc."
copyright = "2018, Evernym Inc."
depends = "$auto, libindy (=1.14.1)"
extended-description = """\
This is Evernym's SDK for managing Verifiable Credential eXchange against an Indy network. For specific instructions on building see the README in the corresponding github repo https://github.com/evernym/sdk"""
section = "admin"
revision = "338ad01"
priority = "optional"
assets = [
    ["target/debug/libvcx.so.*", "usr/lib/", "644"],
    ["include/vcx.h", "usr/share/libvcx/", "644"],
    ["scripts/provision_agent_keys.py", "usr/share/libvcx/", "655"]
]
maintainer-scripts = "./scripts"

[profile.release]
debug = true
panic = 'unwind'
incremental = false<|MERGE_RESOLUTION|>--- conflicted
+++ resolved
@@ -43,14 +43,8 @@
 base64 = "0.8.0"
 openssl = "0.10"
 num-traits = "0.2.0"
-<<<<<<< HEAD
 indy = { version = "1.14.2", path = "../../wrappers/rust/" }
 indy-sys = { version = "1.14.2", path = "../../wrappers/rust/indy-sys/" }
-log-panics = "2.0.0"
-=======
-indy = { version = "1.14.1", path = "../../wrappers/rust/" }
-indy-sys = { version = "1.14.1", path = "../../wrappers/rust/indy-sys/" }
->>>>>>> a04a560a
 tokio-threadpool = "0.1.6"
 futures = "0.1.23"
 libloading = "0.5.0"
