--- conflicted
+++ resolved
@@ -373,16 +373,9 @@
                                 RUST_TEST_THREADS=1 TEST_POOL_IP=127.0.0.1 cargo test --release --features "pool_tests" && \
                                 RUST_TEST_THREADS=1 TEST_POOL_IP=127.0.0.1 cargo test --release --features "agency_v2" && \
                                 RUST_TEST_THREADS=1 TEST_POOL_IP=127.0.0.1 cargo test --release --features "pool_tests aries" -- v3::test::aries_demo --exact)'
-
-<<<<<<< HEAD
   test-android:
     runs-on: ubuntu-latest
     needs: [workflow-setup, build-image-indypool, build-image-android]
-=======
-  test-android-build:
-    runs-on: ubuntu-16.04
-    needs: [workflow-setup, build-image-android]
->>>>>>> 9fbe9155
     env:
       DOCKER_BUILDKIT: 1
     steps:
@@ -444,8 +437,6 @@
                                 npm run compile && \
                                 npm test)'
 
-<<<<<<< HEAD
-=======
   # test-android-wrapper:
   #   runs-on: ubuntu-16.04
   #   needs: [workflow-setup, build-image-android]
@@ -562,7 +553,6 @@
 #           name: libvcx-android-universal
 #           path: /tmp/artifacts/aar
     
->>>>>>> 9fbe9155
   publish-libvcx:
     runs-on: ubuntu-latest
     needs: [workflow-setup, build-image-indypool, build-image-libvcx, test-libvcx-image, test-node-wrapper]
