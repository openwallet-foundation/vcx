name: 'construct-run-info'
description: Determine basic information about the build

outputs:
  release:
    description: "Is this release"
    value: ${{ steps.main.outputs.release }}
  pre-release:
    description: "Is this pre-release"
    value: ${{ steps.main.outputs.pre-release }}
  publish-version:
    description: "Publish artifacts under this version"
    value: ${{ steps.main.outputs.publish-version }}
  branch-name:
    description: "Name of branch from which CI is running"
    value: ${{ steps.main.outputs.branch-name }}
  is-fork:
    description: "Whether the source code is coming from our repo or a fork"
    value: ${{ steps.main.outputs.is-fork }}

runs:
  using: "composite"
  steps:
    - name: "Determine whether running in fork"
      id: 'main'
      shell: bash
      run: |
        if [[ -z "$GITHUB_HEAD_REF" ]]; then # is set only if pipeline run is triggered as pull request
          BRANCH_NAME="${GITHUB_REF#refs/heads/}"
          echo "Setting BRANCH_NAME=$BRANCH_NAME because this pipeline is run as Push"
        else
          BRANCH_NAME=$GITHUB_HEAD_REF
          echo "Setting BRANCH_NAME=$BRANCH_NAME because this pipeline is run as Pull Request"
        fi

        BRANCH_NAME=`echo $BRANCH_NAME | sed "s/[^[:alnum:]-]//g" | tr '[:upper:]' '[:lower:]'` # lowercase, only alphanumeric and dash

        if [[ "${{ github.event_name }}" == "pull_request" ]]; then
          echo "PR Labels: ${{ toJson(github.event.pull_request.labels.*.name) }}"

          REPO_HEAD="${{ github.event.pull_request.head.repo.full_name }}" # source repository
          REPO_BASE="${{ github.event.pull_request.head.base.full_name }}" # target repository
          echo "This is pull request from $REPO_HEAD to $REPO_BASE"

          if [[ "$REPO_HEAD" == "${{ github.repository }}" ]]; then
            echo "This CI run is PR from non-forked repository."
            IS_FORK="false";
          else
            echo "This is fork."
            IS_FORK="true";
          fi;
        else
          echo "Not PR so this is not fork."
          IS_FORK="false";
        fi;

        REPO_VERSION_MOST_RECENT=$(git describe --tags --always --abbrev=0)
<<<<<<< HEAD
        REPO_VERSION_DESIRED=$(cargo pkgid --manifest-path aries_vcx/Cargo.toml | cut -d# -f2 | cut -d: -f2)
=======
        REPO_VERSION_DESIRED=$(cargo pkgid --manifest-path aries_vcx/Cargo.toml | cut -d@ -f2)
>>>>>>> 37a31304
        echo "Highest released version was: $REPO_VERSION_MOST_RECENT, desired version (specified in aries_vcx/Cargo.toml) is $REPO_VERSION_DESIRED"

        RELEASE="false"
        PRERELEASE="false"
        PUBLISH_VERSION=""

        if [[ "$IS_FORK" == "false" ]]; then
          if [[ "${{ github.event_name }}" == "pull_request" ]]; then
            if [[ "${{ contains(github.event.pull_request.labels.*.name, 'pre-release') }}" == "true" ]]; then
              echo "This CI run will create pre-release!"
              PRERELEASE="true"
            fi;
          elif [[ "${{ github.event_name }}" == "push" ]]; then
            if [[ "$BRANCH_NAME" == "$MAIN_BRANCH" && "$REPO_VERSION_DESIRED" != "$REPO_VERSION_MOST_RECENT" ]]; then
              PUBLISH_VERSION="$REPO_VERSION_DESIRED"
              RELEASE="true"
              echo "This is push to main, and version was bumped from $REPO_VERSION_MOST_RECENT to $REPO_VERSION_DESIRED. Will publish a release of $REPO_VERSION_DESIRED."
            fi;
          fi;

          if [[ -z "$PUBLISH_VERSION" ]]; then
            PUBLISH_VERSION="$REPO_VERSION_MOST_RECENT-$BRANCH_NAME-${{ github.run_number }}"
            echo "Setting PUBLISH_VERSION to ${PUBLISH_VERSION} based on branch name and CI run number."
          fi;

          echo "CI will publish artifacts at version: $PUBLISH_VERSION"
        else
          echo "This PR is from fork, nothing will be published because the CI wouldn't be able to access repo secrets to perform publish."
          PUBLISH_VERSION=""
        fi;

        echo "release=$(echo $RELEASE)" >> $GITHUB_OUTPUT
        echo "pre-release=$(echo $PRERELEASE)" >> $GITHUB_OUTPUT
        echo "publish-version=$(echo $PUBLISH_VERSION)" >> $GITHUB_OUTPUT
        echo "branch-name=$(echo $BRANCH_NAME)" >> $GITHUB_OUTPUT
        echo "is-fork=$(echo $IS_FORK)" >> $GITHUB_OUTPUT

        echo "Finished, GITHUB_OUTPUT:\n`cat $GITHUB_OUTPUT`"<|MERGE_RESOLUTION|>--- conflicted
+++ resolved
@@ -55,11 +55,7 @@
         fi;
 
         REPO_VERSION_MOST_RECENT=$(git describe --tags --always --abbrev=0)
-<<<<<<< HEAD
-        REPO_VERSION_DESIRED=$(cargo pkgid --manifest-path aries_vcx/Cargo.toml | cut -d# -f2 | cut -d: -f2)
-=======
         REPO_VERSION_DESIRED=$(cargo pkgid --manifest-path aries_vcx/Cargo.toml | cut -d@ -f2)
->>>>>>> 37a31304
         echo "Highest released version was: $REPO_VERSION_MOST_RECENT, desired version (specified in aries_vcx/Cargo.toml) is $REPO_VERSION_DESIRED"
 
         RELEASE="false"
