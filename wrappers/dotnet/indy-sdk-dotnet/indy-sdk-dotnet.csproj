﻿<Project Sdk="Microsoft.NET.Sdk">

  <PropertyGroup>
    <TargetFramework>netstandard1.1</TargetFramework>
    <AssemblyName>Hyperledger.Indy.Sdk</AssemblyName>
    <RootNamespace>Hyperledger.Indy</RootNamespace>
    <GeneratePackageOnBuild>False</GeneratePackageOnBuild>
    <Version>1.4.0</Version>
    <PackageRequireLicenseAcceptance>false</PackageRequireLicenseAcceptance>
    <Authors>Symon Rottem</Authors>
    <Company>Hyperledger Indy</Company>
    <Product>Hyperledger Indy SDK</Product>
    <Description>.NET wrapper for the Hyperledger Indy SDK.

Please note that to function the C-Callable Hyperledger Indy SDK and its dependencies must be installed in the library/DLL search path - please see the project page for more information.</Description>
    <PackageProjectUrl>https://github.com/hyperledger/indy-sdk</PackageProjectUrl>
    <RepositoryUrl>https://github.com/hyperledger/indy-sdk</RepositoryUrl>
    <RepositoryType>git</RepositoryType>
    <PackageTags>hyperledger indy sdk</PackageTags>
    <PackageLicenseUrl>https://github.com/hyperledger/indy-sdk/blob/master/LICENSE</PackageLicenseUrl>
    <PackageIconUrl></PackageIconUrl>
    <AssemblyVersion>1.4.0.0</AssemblyVersion>
    <FileVersion>1.4.0.0</FileVersion>
  </PropertyGroup>

  <PropertyGroup Condition="'$(Configuration)|$(Platform)'=='Debug|AnyCPU'">
    <DocumentationFile>bin\Debug\netstandard1.1\Hyperledger.Indy.Sdk.xml</DocumentationFile>
    <TreatWarningsAsErrors>true</TreatWarningsAsErrors>
    <WarningsAsErrors></WarningsAsErrors>
  </PropertyGroup>

  <ItemGroup>
    <Folder Include="PaymentsApi\" />
<<<<<<< HEAD
=======
    <Folder Include="NonSecretsApi\" />
>>>>>>> 3de427da
  </ItemGroup>
</Project><|MERGE_RESOLUTION|>--- conflicted
+++ resolved
@@ -31,9 +31,6 @@
 
   <ItemGroup>
     <Folder Include="PaymentsApi\" />
-<<<<<<< HEAD
-=======
     <Folder Include="NonSecretsApi\" />
->>>>>>> 3de427da
   </ItemGroup>
 </Project>