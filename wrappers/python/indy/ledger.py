from .libindy import do_call, create_cb

from typing import Optional
from ctypes import *

import logging


async def sign_and_submit_request(pool_handle: int,
                                  wallet_handle: int,
                                  submitter_did: str,
                                  request_json: str) -> str:
    """
    Signs and submits request message to validator pool.

    Adds submitter information to passed request json, signs it with submitter
    sign key (see wallet_sign), and sends signed request message
    to validator pool (see write_request).

    :param pool_handle: pool handle (created by open_pool_ledger).
    :param wallet_handle: wallet handle (created by open_wallet).
    :param submitter_did: Id of Identity stored in secured Wallet.
    :param request_json: Request data json.
    :return: Request result as json.
    """

    logger = logging.getLogger(__name__)
    logger.debug("sign_and_submit_request: >>> pool_handle: %s, wallet_handle: %s, submitter_did: %s, request_json: %s",
                 pool_handle,
                 wallet_handle,
                 submitter_did,
                 request_json)

    if not hasattr(sign_and_submit_request, "cb"):
        logger.debug("sign_and_submit_request: Creating callback")
        sign_and_submit_request.cb = create_cb(CFUNCTYPE(None, c_int32, c_int32, c_char_p))

    c_pool_handle = c_int32(pool_handle)
    c_wallet_handle = c_int32(wallet_handle)
    c_submitter_did = c_char_p(submitter_did.encode('utf-8'))
    c_request_json = c_char_p(request_json.encode('utf-8'))

    request_result = await do_call('indy_sign_and_submit_request',
                                   c_pool_handle,
                                   c_wallet_handle,
                                   c_submitter_did,
                                   c_request_json,
                                   sign_and_submit_request.cb)

    res = request_result.decode()
    logger.debug("sign_and_submit_request: <<< res: %s", res)
    return res


async def submit_request(pool_handle: int,
                         request_json: str) -> str:
    """
    Publishes request message to validator pool (no signing, unlike sign_and_submit_request).
    The request is sent to the validator pool as is. It's assumed that it's already prepared.

    :param pool_handle: pool handle (created by open_pool_ledger).
    :param request_json: Request data json.
    :return: Request result as json.
    """

    logger = logging.getLogger(__name__)
    logger.debug("submit_request: >>> pool_handle: %s, request_json: %s",
                 pool_handle,
                 request_json)

    if not hasattr(submit_request, "cb"):
        logger.debug("submit_request: Creating callback")
        submit_request.cb = create_cb(CFUNCTYPE(None, c_int32, c_int32, c_char_p))

    c_pool_handle = c_int32(pool_handle)
    c_request_json = c_char_p(request_json.encode('utf-8'))

    request_result = await do_call('indy_submit_request',
                                   c_pool_handle,
                                   c_request_json,
                                   submit_request.cb)

    res = request_result.decode()
    logger.debug("submit_request: <<< res: %s", res)
    return res


async def build_get_ddo_request(submitter_did: str,
                                target_did: str) -> str:
    """
    Builds a request to get a DDO.

    :param submitter_did: Id of Identity stored in secured Wallet.
    :param target_did: Id of Identity stored in secured Wallet.
    :return: Request result as json.
    """

    logger = logging.getLogger(__name__)
    logger.debug("build_get_ddo_request: >>> submitter_did: %s, target_did: %s",
                 submitter_did,
                 target_did)

    if not hasattr(build_get_ddo_request, "cb"):
        logger.debug("build_get_ddo_request: Creating callback")
        build_get_ddo_request.cb = create_cb(CFUNCTYPE(None, c_int32, c_int32, c_char_p))

    c_submitter_did = c_char_p(submitter_did.encode('utf-8'))
    c_target_did = c_char_p(target_did.encode('utf-8'))

    request_json = await do_call('indy_build_get_ddo_request',
                                 c_submitter_did,
                                 c_target_did,
                                 build_get_ddo_request.cb)

    res = request_json.decode()
    logger.debug("build_get_ddo_request: <<< res: %s", res)
    return res


async def build_nym_request(submitter_did: str,
                            target_did: str,
                            ver_key: Optional[str],
                            alias: Optional[str],
                            role: Optional[str]) -> str:
    """
    Builds a NYM request.

    :param submitter_did: Id of Identity stored in secured Wallet.
    :param target_did: Id of Identity stored in secured Wallet.
    :param ver_key: verification key
    :param alias: alias
    :param role: Role of a user NYM record
    :return: Request result as json.
    """

    logger = logging.getLogger(__name__)
    logger.debug("build_nym_request: >>> submitter_did: %s, target_did: %s, ver_key: %s, alias: %s, role: %s",
                 submitter_did,
                 target_did,
                 ver_key,
                 alias,
                 role)

    if not hasattr(build_nym_request, "cb"):
        logger.debug("build_nym_request: Creating callback")
        build_nym_request.cb = create_cb(CFUNCTYPE(None, c_int32, c_int32, c_char_p))

    c_submitter_did = c_char_p(submitter_did.encode('utf-8'))
    c_target_did = c_char_p(target_did.encode('utf-8'))
    c_ver_key = c_char_p(ver_key.encode('utf-8')) if ver_key is not None else None
    c_alias = c_char_p(alias.encode('utf-8')) if alias is not None else None
    c_role = c_char_p(role.encode('utf-8')) if role is not None else None

<<<<<<< HEAD
    nym_req = await do_call('indy_build_nym_request',
                        c_submitter_did,
                        c_target_did,
                        c_ver_key,
                        c_alias,
                        c_role,
                        build_nym_request.cb)

    res = nym_req.decode()

=======
    request_json = await do_call('indy_build_nym_request',
                                 c_submitter_did,
                                 c_target_did,
                                 c_ver_key,
                                 c_alias,
                                 c_role,
                                 build_nym_request.cb)

    res = request_json.decode()
>>>>>>> 8ada68f8
    logger.debug("build_nym_request: <<< res: %s", res)
    return res


async def build_attrib_request(submitter_did: str,
                               target_did: str,
                               xhash: Optional[str],
                               raw: Optional[str],
                               enc: Optional[str]) -> str:
    """
    Builds an ATTRIB request.

    :param submitter_did: Id of Identity stored in secured Wallet.
    :param target_did: Id of Identity stored in secured Wallet.
    :param hash: Hash of attribute data
    :param raw: represented as json, where key is attribute name and value is it's value
    :param enc: Encrypted attribute data
    :return: Request result as json.
    """

    logger = logging.getLogger(__name__)
    logger.debug("build_attrib_request: >>> submitter_did: %s, target_did: %s, hash: %s, raw: %s, enc: %s",
                 submitter_did,
                 target_did,
                 xhash,
                 raw,
                 enc)

    if not hasattr(build_attrib_request, "cb"):
        logger.debug("build_attrib_request: Creating callback")
        build_attrib_request.cb = create_cb(CFUNCTYPE(None, c_int32, c_int32, c_char_p))

    c_submitter_did = c_char_p(submitter_did.encode('utf-8'))
    c_target_did = c_char_p(target_did.encode('utf-8'))
    c_hash = c_char_p(xhash.encode('utf-8')) if xhash is not None else None
    c_raw = c_char_p(raw.encode('utf-8')) if raw is not None else None
    c_enc = c_char_p(enc.encode('utf-8')) if enc is not None else None

    request_json = await do_call('indy_build_attrib_request',
                                 c_submitter_did,
                                 c_target_did,
                                 c_hash,
                                 c_raw,
                                 c_enc,
                                 build_attrib_request.cb)

    res = request_json.decode()
    logger.debug("build_attrib_request: <<< res: %s", res)
    return res


async def build_get_attrib_request(submitter_did: str,
                                   target_did: str,
                                   data: str) -> str:
    """
    Builds a GET_ATTRIB request.

    :param submitter_did: Id of Identity stored in secured Wallet.
    :param target_did: Id of Identity stored in secured Wallet.
    :param data: name (attribute name)
    :return: Request result as json.
    """

    logger = logging.getLogger(__name__)
    logger.debug("build_get_attrib_request: >>> submitter_did: %s, target_did: %s, data: %s",
                 submitter_did,
                 target_did,
                 data)

    if not hasattr(build_get_attrib_request, "cb"):
        logger.debug("build_get_attrib_request: Creating callback")
        build_get_attrib_request.cb = create_cb(CFUNCTYPE(None, c_int32, c_int32, c_char_p))

    c_submitter_did = c_char_p(submitter_did.encode('utf-8'))
    c_target_did = c_char_p(target_did.encode('utf-8'))
    c_data = c_char_p(data.encode('utf-8'))

    request_json = await do_call('indy_build_get_attrib_request',
                                 c_submitter_did,
                                 c_target_did,
                                 c_data,
                                 build_get_attrib_request.cb)

    res = request_json.decode()
    logger.debug("build_get_attrib_request: <<< res: %s", res)
    return res


async def build_get_nym_request(submitter_did: str,
                                target_did: str) -> str:
    """
    Builds a GET_NYM request.

    :param submitter_did: Id of Identity stored in secured Wallet.
    :param target_did: Id of Identity stored in secured Wallet.
    :return: Request result as json.
    """

    logger = logging.getLogger(__name__)
    logger.debug("build_get_nym_request: >>> submitter_did: %s, target_did: %s",
                 submitter_did,
                 target_did)

    if not hasattr(build_get_nym_request, "cb"):
        logger.debug("build_get_nym_request: Creating callback")
        build_get_nym_request.cb = create_cb(CFUNCTYPE(None, c_int32, c_int32, c_char_p))

    c_submitter_did = c_char_p(submitter_did.encode('utf-8'))
    c_target_did = c_char_p(target_did.encode('utf-8'))

    request_json = await do_call('indy_build_get_nym_request',
                                 c_submitter_did,
                                 c_target_did,
                                 build_get_nym_request.cb)

    res = request_json.decode()
    logger.debug("build_get_nym_request: <<< res: %s", res)
    return res


async def build_schema_request(submitter_did: str,
                               data: str) -> str:
    """
    Builds a SCHEMA request.

    :param submitter_did: Id of Identity stored in secured Wallet.
    :param data: name, version, type, attr_names (ip, port, keys)
    :return: Request result as json.
    """

    logger = logging.getLogger(__name__)
    logger.debug("build_schema_request: >>> submitter_did: %s, data: %s",
                 submitter_did,
                 data)

    if not hasattr(build_schema_request, "cb"):
        logger.debug("build_schema_request: Creating callback")
        build_schema_request.cb = create_cb(CFUNCTYPE(None, c_int32, c_int32, c_char_p))

    c_submitter_did = c_char_p(submitter_did.encode('utf-8'))
    c_data = c_char_p(data.encode('utf-8'))

    request_json = await do_call('indy_build_schema_request',
                                 c_submitter_did,
                                 c_data,
                                 build_schema_request.cb)

    res = request_json.decode()
    logger.debug("build_schema_request: <<< res: %s", res)
    return res


async def build_get_schema_request(submitter_did: str,
                                   dest: str,
                                   data: str) -> str:
    """
    Builds a GET_SCHEMA request.

    :param submitter_did: Id of Identity stored in secured Wallet.
    :param dest: Id of Identity stored in secured Wallet.
    :param data: name, version
    :return: Request result as json.
    """

    logger = logging.getLogger(__name__)
    logger.debug("build_get_schema_request: >>> submitter_did: %s, dest: %s, data: %s",
                 submitter_did,
                 dest,
                 data)

    if not hasattr(build_get_schema_request, "cb"):
        logger.debug("build_get_schema_request: Creating callback")
        build_get_schema_request.cb = create_cb(CFUNCTYPE(None, c_int32, c_int32, c_char_p))

    c_submitter_did = c_char_p(submitter_did.encode('utf-8'))
    c_dest = c_char_p(dest.encode('utf-8'))
    c_data = c_char_p(data.encode('utf-8'))

    request_json = await do_call('indy_build_get_schema_request',
                                 c_submitter_did,
                                 c_dest,
                                 c_data,
                                 build_get_schema_request.cb)

    res = request_json.decode()
    logger.debug("build_get_schema_request: <<< res: %s", res)
    return res


async def build_claim_def_txn(submitter_did: str,
                              xref: int,
                              signature_type: str,
                              data: str) -> str:
    """
    Builds an CLAIM_DEF request.

    :param submitter_did: Id of Identity stored in secured Wallet.
    :param xref: Seq. number of schema
    :param signature_type: signature type (only CL supported now)
    :param data: components of a key in json: N, R, S, Z
    :return: Request result as json.
    """

    logger = logging.getLogger(__name__)
    logger.debug("build_get_schema_request: >>> submitter_did: %s, xref: %s, signature_type: %s, data: %s",
                 submitter_did,
                 xref,
                 signature_type,
                 data)

    if not hasattr(build_claim_def_txn, "cb"):
        logger.debug("build_claim_def_txn: Creating callback")
        build_claim_def_txn.cb = create_cb(CFUNCTYPE(None, c_int32, c_int32, c_char_p))

    c_submitter_did = c_char_p(submitter_did.encode('utf-8'))
    c_xref = c_int32(xref)
    c_signature_type = c_char_p(signature_type.encode('utf-8'))
    c_data = c_char_p(data.encode('utf-8'))

    request_result = await do_call('indy_build_claim_def_txn',
                                   c_submitter_did,
                                   c_xref,
                                   c_signature_type,
                                   c_data,
                                   build_claim_def_txn.cb)

    res = request_result.decode()
    logger.debug("build_claim_def_txn: <<< res: %s", res)
    return res


async def build_get_claim_def_txn(submitter_did: str,
                                  xref: int,
                                  signature_type: str,
                                  origin: str) -> str:
    """
    Builds a GET_CLAIM_DEF request.

    :param submitter_did: Id of Identity stored in secured Wallet.
    :param xref: Seq. number of schema
    :param signature_type: signature type (only CL supported now)
    :param origin: issuer did
    :return: Request result as json.
    """

    logger = logging.getLogger(__name__)
    logger.debug("build_get_claim_def_txn: >>> submitter_did: %s, xref: %s, signature_type: %s, origin: %s",
                 submitter_did,
                 xref,
                 signature_type,
                 origin)

    if not hasattr(build_get_claim_def_txn, "cb"):
        logger.debug("build_get_claim_def_txn: Creating callback")
        build_get_claim_def_txn.cb = create_cb(CFUNCTYPE(None, c_int32, c_int32, c_char_p))

    c_submitter_did = c_char_p(submitter_did.encode('utf-8'))
    c_xref = c_int32(xref)
    c_signature_type = c_char_p(signature_type.encode('utf-8'))
    c_origin = c_char_p(origin.encode('utf-8'))

    request_json = await do_call('indy_build_get_claim_def_txn',
                                 c_submitter_did,
                                 c_xref,
                                 c_signature_type,
                                 c_origin,
                                 build_get_claim_def_txn.cb)

    res = request_json.decode()
    logger.debug("build_get_claim_def_txn: <<< res: %s", res)
    return res


async def build_node_request(submitter_did: str,
                             target_did: str,
                             data: str) -> str:
    """
    Builds a NODE request.

    :param submitter_did: Id of Identity stored in secured Wallet.
    :param target_did: Id of Identity stored in secured Wallet.
    :param data: id of a target NYM record
    :return: Request result as json.
    """

    logger = logging.getLogger(__name__)
    logger.debug("build_node_request: >>> submitter_did: %s, target_did: %s, data: %s",
                 submitter_did,
                 target_did,
                 data)

    if not hasattr(build_node_request, "cb"):
        logger.debug("build_node_request: Creating callback")
        build_node_request.cb = create_cb(CFUNCTYPE(None, c_int32, c_int32, c_char_p))

    c_submitter_did = c_char_p(submitter_did.encode('utf-8'))
    c_target_did = c_char_p(target_did.encode('utf-8'))
    c_data = c_char_p(data.encode('utf-8'))

    request_json = await do_call('indy_build_node_request',
                                 c_submitter_did,
                                 c_target_did,
                                 c_data,
                                 build_node_request.cb)

    res = request_json.decode()
    logger.debug("build_node_request: <<< res: %s", res)
    return res


async def build_get_txn_request(submitter_did: str,
                                data: int) -> str:
    """
    Builds a GET_TXN request.

    :param submitter_did: Id of Identity stored in secured Wallet.
    :param data: seq_no of transaction in ledger
    :return: Request result as json.
    """

    logger = logging.getLogger(__name__)
    logger.debug("build_get_txn_request: >>> submitter_did: %s, data: %s",
                 submitter_did,
                 data)

    if not hasattr(build_get_txn_request, "cb"):
        logger.debug("build_get_txn_request: Creating callback")
        build_get_txn_request.cb = create_cb(CFUNCTYPE(None, c_int32, c_int32, c_char_p))

    c_submitter_did = c_char_p(submitter_did.encode('utf-8'))
    c_data = c_int32(data)

    request_json = await do_call('indy_build_get_txn_request',
                                 c_submitter_did,
                                 c_data,
                                 build_get_txn_request.cb)

    res = request_json.decode()
    logger.debug("build_get_txn_request: <<< res: %s", res)
    return res<|MERGE_RESOLUTION|>--- conflicted
+++ resolved
@@ -151,18 +151,6 @@
     c_alias = c_char_p(alias.encode('utf-8')) if alias is not None else None
     c_role = c_char_p(role.encode('utf-8')) if role is not None else None
 
-<<<<<<< HEAD
-    nym_req = await do_call('indy_build_nym_request',
-                        c_submitter_did,
-                        c_target_did,
-                        c_ver_key,
-                        c_alias,
-                        c_role,
-                        build_nym_request.cb)
-
-    res = nym_req.decode()
-
-=======
     request_json = await do_call('indy_build_nym_request',
                                  c_submitter_did,
                                  c_target_did,
@@ -172,7 +160,6 @@
                                  build_nym_request.cb)
 
     res = request_json.decode()
->>>>>>> 8ada68f8
     logger.debug("build_nym_request: <<< res: %s", res)
     return res
 
