--- conflicted
+++ resolved
@@ -1,11 +1,3 @@
-<<<<<<< HEAD
-from indy_sdk.anoncreds import issuer_create_and_store_claim_def
-from indy_sdk.error import ErrorCode, IndyError
-
-from tests.utils import anoncreds
-
-=======
->>>>>>> 7fc4ce83
 import json
 
 import pytest
