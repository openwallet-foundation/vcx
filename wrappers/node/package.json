{
    "description": "Node wrapper for vcx",
    "license": "Apache-2.0",
    "typings": "dist/index.d.ts",
    "directories": {
        "test": "test",
        "build": "dist",
        "lib": "src"
    },
    "contributors": [
        {
            "name": "Hyperledger Indy Contributors",
            "email": "hyperledger-indy@lists.hyperledger.org"
        }
    ],
    "bugs": {
        "url": "https://github.com/evernym/vcx/issues"
    },
    "standard": {
        "env": [
            "mocha"
        ]
    },
    "repository": {
        "url": "git+https://github.com/evernym/vcx.git",
        "type": "git"
    },
    "version": "0.8.0",
    "dependencies": {
        "@types/ffi": "0.0.19",
        "@types/node": "^8.0.47",
        "@types/ref": "0.0.28",
        "@types/ref-struct": "0.0.28",
        "ffi": "^2.2.0",
        "fs-extra": "^4.0.2",
        "lodash": "^4.17.11",
        "ref": "^1.3.5",
        "ref-struct": "^1.1.0",
        "weak": "^1.0.1"
    },
    "scripts": {
        "demo:notifyserver": "node notification-server.js",
        "demo:alice": "node demo/alice.js",
        "demo:faber": "node demo/faber.js",
<<<<<<< HEAD
        "demo:faber:pub": "PUBLIC_INVITE=true node demo/faber.js",
=======
        "demo:faber:rev": "node demo/faber.js --revocation",
>>>>>>> 68091c19
        "demo:alice:pg": "node demo/alice.js --postgresql",
        "demo:faber:pg": "node demo/faber.js --postgresql",
        "demo:alice:sign": "node demo/alice-signature.js",
        "demo:faber:verify": "node demo/faber-verify-signature.js",
        "compile": "./node_modules/.bin/tsc -p ./tsconfig.json",
        "lint": "./node_modules/.bin/tslint --type-check -c ./tslint.json -p ./tsconfig.json && ./node_modules/.bin/tslint --type-check -c ./test/tslint.json -p ./test/tsconfig.json",
        "jslint:fix": "standard --fix",
        "lint:demo": "standard demo/*",
        "doc-gen": "./node_modules/.bin/typedoc --out doc --excludePrivate --excludeProtected --ignoreCompilerErrors src",
        "test": "export TS_NODE_PROJECT=\"./test/tsconfig.json\" export NODE_ENV='test' && export RUST_LOG=\"info\" && export RUST_BACKTRACE=full && ./node_modules/.bin/mocha --timeout 10000 -gc --expose-gc --exit --recursive --use_strict --require ts-node/register ./test/suite1/connection.test.ts && ./node_modules/.bin/mocha --timeout 10000 -gc --expose-gc --exit --recursive --use_strict --require ts-node/register ./test/suite1/credential-def.test.ts && ./node_modules/.bin/mocha --timeout 10000 -gc --expose-gc --exit --recursive --use_strict --require ts-node/register ./test/suite1/credential.test.ts && ./node_modules/.bin/mocha --timeout 10000 -gc --expose-gc --exit --recursive --use_strict --require ts-node/register ./test/suite1/disclosed-proof.test.ts && ./node_modules/.bin/mocha --timeout 10000 -gc --expose-gc --exit --recursive --use_strict --require ts-node/register ./test/suite1/issuer-credential.test.ts && ./node_modules/.bin/mocha --timeout 10000 -gc --expose-gc --exit --recursive --use_strict --require ts-node/register ./test/suite1/proof.test.ts && ./node_modules/.bin/mocha --timeout 10000 -gc --expose-gc --exit --recursive --use_strict --require ts-node/register ./test/suite1/schema.test.ts && ./node_modules/.bin/mocha --timeout 10000 -gc --expose-gc --exit --recursive --use_strict --require ts-node/register ./test/suite1/utils.test.ts && ./node_modules/.bin/mocha --timeout 10000 -gc --expose-gc --exit --recursive --use_strict --require ts-node/register ./test/suite1/wallet.test.ts && ./node_modules/.bin/mocha --timeout 10000 -gc --expose-gc --exit --recursive --use_strict --require ts-node/register ./test/suite2/ffi.test.ts",
        "test-logging": "export TS_NODE_PROJECT=\"./test/tsconfig.json\" export NODE_ENV='test'&& find ./test/suite3 -name '*.test.ts' -exec ./node_modules/.bin/mocha --timeout 10000 -gc --expose-gc --exit --recursive --use_strict --require ts-node/register \\{} \\;"
    },
    "devDependencies": {
        "@types/chai": "^4.1.4",
        "@types/lodash": "^4.14.109",
        "@types/mocha": "^5.2.3",
        "@types/sinon": "^5.0.1",
        "@types/weak": "^1.0.0",
        "app-module-path": "^2.2.0",
        "body-parser": "^1.19.0",
        "chai": "^4.1.2",
        "command-line-args": "^5.1.1",
        "command-line-usage": "^5.0.5",
        "express": "^4.17.1",
        "is-port-reachable": "^2.0.1",
        "jsdoc": "^3.6.3",
        "mocha": "^7.2.0",
        "readline-sync": "^1.4.9",
        "sinon": "^4.1.2",
        "sleep-promise": "^8.0.1",
        "standard": "^14.3.1",
        "ts-node": "^6.1.2",
        "tslint": "^5.8.0",
        "tslint-config-standard": "^7.1.0",
        "typedoc": "^0.15.4",
        "typescript": "^3.0.0",
        "winston": "^3.2.1"
    },
    "main": "dist/src/index.js",
    "homepage": "https://github.com/evernym/vcx#readme",
    "name": "node-vcx-wrapper"
}<|MERGE_RESOLUTION|>--- conflicted
+++ resolved
@@ -42,11 +42,8 @@
         "demo:notifyserver": "node notification-server.js",
         "demo:alice": "node demo/alice.js",
         "demo:faber": "node demo/faber.js",
-<<<<<<< HEAD
         "demo:faber:pub": "PUBLIC_INVITE=true node demo/faber.js",
-=======
         "demo:faber:rev": "node demo/faber.js --revocation",
->>>>>>> 68091c19
         "demo:alice:pg": "node demo/alice.js --postgresql",
         "demo:faber:pg": "node demo/faber.js --postgresql",
         "demo:alice:sign": "node demo/alice-signature.js",
