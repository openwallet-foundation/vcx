--- conflicted
+++ resolved
@@ -121,16 +121,12 @@
                 connectionHandle:(NSNumber *)connectionHandle
                 completion:(void (^)(NSError *error, NSNumber *state))completion;
 
-<<<<<<< HEAD
+- (void)credentialUpdateStateWithMessageV2:(NSNumber *)credentialHandle
+                connectionHandle:(NSNumber *)connectionHandle
+                message:(NSString *)message
+                completion:(void (^)(NSError *error, NSNumber *state))completion;
+
 - (void)credentialGetOffers:(NSNumber *)connectionHandle
-=======
-- (void)credentialUpdateStateWithMessageV2:(NSInteger )credentialHandle
-                connectionHandle:(VcxHandle)connectionHandle
-                message:(NSString *)message
-                completion:(void (^)(NSError *error, NSInteger state))completion;
-
-- (void)credentialGetOffers:(VcxHandle)connectionHandle
->>>>>>> a4c434fe
                  completion:(void (^)(NSError *error, NSString *offers))completion;
 
 - (void)credentialGetAttributes:(NSNumber *)credentialHandle
@@ -249,20 +245,14 @@
               connectionHandle:(NSNumber *)connectionHandle
               completion:(void (^)(NSError *error, NSNumber *state))completion;
 
-<<<<<<< HEAD
-- (void) proofReject:(NSNumber *)proof_handle
+- (void)proofUpdateStateWithMessageV2:(NSNumber *) proofHandle
+              connectionHandle:(NSNumber *)connectionHandle
+              message:(NSString *)message
+              completion:(void (^)(NSError *error, NSNumber *state))completion;
+
+- (void) proofReject: (NSNumber *)proof_handle
       withConnectionHandle:(NSNumber *)connection_handle
-      withCompletion:(void (^)(NSError *error))completion;
-=======
-- (void)proofUpdateStateWithMessageV2:(NSInteger) proofHandle
-              connectionHandle:(vcx_connection_handle_t)connectionHandle
-              message:(NSString *)message
-              completion:(void (^)(NSError *error, NSInteger state))completion;
-
-- (void) proofReject: (vcx_proof_handle_t)proof_handle
-      withConnectionHandle:(vcx_connection_handle_t)connection_handle
       withCompletion: (void (^)(NSError *error))completion;
->>>>>>> a4c434fe
 
 - (void) getProofMsg:(NSNumber *) proofHandle
       withCompletion:(void (^)(NSError *error, NSString *proofMsg))completion;
