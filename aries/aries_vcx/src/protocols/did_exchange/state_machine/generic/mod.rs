--- conflicted
+++ resolved
@@ -140,13 +140,8 @@
         wallet: &impl BaseWallet,
         invitation_key: &Key,
         response: AnyResponse,
-<<<<<<< HEAD
         resolver_registry: &Arc<ResolverRegistry>,
-    ) -> Result<(Self, Complete), (Self, AriesVcxError)> {
-=======
-        resolver_registry: Arc<ResolverRegistry>,
     ) -> Result<(Self, AnyComplete), (Self, AriesVcxError)> {
->>>>>>> 8265ec11
         match self {
             GenericDidExchange::Requester(requester_state) => match requester_state {
                 RequesterState::RequestSent(request_sent_state) => {
