--- conflicted
+++ resolved
@@ -35,12 +35,8 @@
 };
 use log::{debug, trace};
 use public_key::Key;
-<<<<<<< HEAD
 use serde::{Deserialize, Serialize};
-use serde_json::Value;
-=======
 use serde_json::{json, Value};
->>>>>>> cf438695
 use time::OffsetDateTime;
 use vdr::{
     config::PoolConfig,
@@ -193,8 +189,11 @@
         // mimic acapy & credo-ts behaviour - assumes node protocol >= 1.4
 
         // check correct tx
-        if txn["type"] != json!("101") {
-            return Err(VcxLedgerError::InvalidLedgerResponse);
+        let txn_type = &txn["type"];
+        if txn_type != &json!("101") {
+            return Err(VcxLedgerError::InvalidLedgerResponse(format!(
+                "Expected indy schema transaction type (101), found: {txn_type}"
+            )));
         }
 
         // pull schema identifier parts
@@ -204,7 +203,9 @@
         let (Value::String(did), Value::String(name), Value::String(ver)) =
             (schema_did, schema_name, schema_version)
         else {
-            return Err(VcxLedgerError::InvalidLedgerResponse);
+            return Err(VcxLedgerError::InvalidLedgerResponse(
+                "Could not resolve schema DID, name & version from txn".into(),
+            ));
         };
 
         // construct indy schema ID from parts
