--- conflicted
+++ resolved
@@ -99,13 +99,9 @@
 impl LedgerCommandExecutor {
     pub fn new(anoncreds_service: Rc<AnoncredsService>,
                pool_service: Rc<PoolService>,
-<<<<<<< HEAD
+               signus_service: Rc<SignusService>,
                wallet_service: Rc<WalletService>,
                ledger_service: Rc<LedgerService>) -> LedgerCommandExecutor {
-=======
-               signus_service: Rc<SignusService>,
-               wallet_service: Rc<WalletService>) -> LedgerCommandExecutor {
->>>>>>> 21b28ee8
         LedgerCommandExecutor {
             anoncreds_service: anoncreds_service,
             pool_service: pool_service,
