--- conflicted
+++ resolved
@@ -264,11 +264,7 @@
             Ok(their_did_json) => {
                 let their_did = TheirDid::from_json(&their_did_json);
                 if their_did.is_err() {
-<<<<<<< HEAD
-                    cb(Err(SignusError::CryptoError(CryptoError::InvalidStructure(format!("Invalid their did json")))))
-=======
                     return cb(Err(SignusError::CryptoError(CryptoError::InvalidStructure(format!("Invalid their did json")))))
->>>>>>> 5bbbd584
                 }
 
                 let their_did: TheirDid = their_did.unwrap();
@@ -359,31 +355,19 @@
             Ok(their_did_json) => {
                 let their_did = TheirDid::from_json(&their_did_json);
                 if their_did.is_err() {
-<<<<<<< HEAD
-                    cb(Err(SignusError::CryptoError(CryptoError::InvalidStructure(format!("Invalid their did json")))))
-=======
                     return cb(Err(SignusError::CryptoError(CryptoError::InvalidStructure(format!("Invalid their did json")))))
->>>>>>> 5bbbd584
                 }
                 let their_did: TheirDid = their_did.unwrap();
 
                 let my_did_json = self.wallet_service.get(wallet_handle, &format!("my_did::{}", my_did));
                 if my_did_json.is_err() {
-<<<<<<< HEAD
-                    cb(Err(SignusError::WalletError(WalletError::NotFound(format!("My Did not found")))))
-=======
                     return cb(Err(SignusError::WalletError(WalletError::NotFound(format!("My Did not found")))))
->>>>>>> 5bbbd584
                 }
                 let my_did_json = my_did_json.unwrap();
 
                 let my_did = MyDid::from_json(&my_did_json);
                 if my_did.is_err() {
-<<<<<<< HEAD
-                    cb(Err(SignusError::CryptoError(CryptoError::InvalidStructure(format!("Invalid my did json")))))
-=======
                     return cb(Err(SignusError::CryptoError(CryptoError::InvalidStructure(format!("Invalid my did json")))))
->>>>>>> 5bbbd584
                 }
                 let my_did: MyDid = my_did.unwrap();
 
