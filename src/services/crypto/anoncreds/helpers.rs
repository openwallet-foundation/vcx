--- conflicted
+++ resolved
@@ -30,9 +30,6 @@
     Ok(result)
 }
 
-<<<<<<< HEAD
-pub fn get_hash_as_int(nums: &mut Vec<Vec<u8>>) -> Result<BigNumber, CryptoError> {
-=======
 pub fn transform_u32_to_array_of_u8(x:u32) -> Vec<u8> {
     let mut result: Vec<u8> = Vec::new();
     for i in (0..4).rev() {
@@ -43,8 +40,7 @@
     result
 }
 
-pub fn get_hash_as_int(nums: &mut Vec<BigNumber>) -> Result<BigNumber, CryptoError> {
->>>>>>> d860a15b
+pub fn get_hash_as_int(nums: &mut Vec<Vec<u8>>) -> Result<BigNumber, CryptoError> {
     nums.sort();
 
     let mut hashed_array: Vec<u8> = BigNumber::hash_array(&nums)?;
