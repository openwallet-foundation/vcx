--- conflicted
+++ resolved
@@ -1404,14 +1404,8 @@
         Ok(Accumulator {
             max_claim_num: 5,
             v: v,
-<<<<<<< HEAD
-            acc: PointG1 {},
-            current_i: 2
-=======
             acc: PointG1::new().unwrap(),
             current_i: 2,
-            accumulator_id: 110
->>>>>>> 9007b8b1
         })
     }
 
