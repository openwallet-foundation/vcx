--- conflicted
+++ resolved
@@ -14,12 +14,8 @@
 pub enum PoolError {
     NotCreated(String),
     InvalidHandle(String),
-<<<<<<< HEAD
+    Terminate,
     CommonError(CommonError)
-=======
-    Io(io::Error),
-    Terminate,
->>>>>>> 06e02bd5
 }
 
 impl fmt::Display for PoolError {
@@ -27,14 +23,8 @@
         match *self {
             PoolError::NotCreated(ref description) => write!(f, "Not created: {}", description),
             PoolError::InvalidHandle(ref description) => write!(f, "Invalid Handle: {}", description),
-<<<<<<< HEAD
+            PoolError::Terminate => write!(f, "Pool work terminated"),
             PoolError::CommonError(ref err) => err.fmt(f)
-=======
-            PoolError::InvalidConfiguration(ref description) => write!(f, "Invalid configuration: {}", description),
-            PoolError::InvalidData(ref description) => write!(f, "Invalid data: {}", description),
-            PoolError::Io(ref err) => err.fmt(f),
-            PoolError::Terminate => write!(f, "Pool work terminated"),
->>>>>>> 06e02bd5
         }
     }
 }
@@ -43,25 +33,17 @@
     fn description(&self) -> &str {
         match *self {
             PoolError::NotCreated(ref description) |
-<<<<<<< HEAD
             PoolError::InvalidHandle(ref description) => description,
+            PoolError::Terminate => "Pool work terminated",
             PoolError::CommonError(ref err) => err.description()
-=======
-            PoolError::InvalidState(ref description) |
-            PoolError::InvalidHandle(ref description) |
-            PoolError::InvalidData(ref description) |
-            PoolError::InvalidConfiguration(ref description) => description,
-            PoolError::Io(ref err) => err.description(),
-            PoolError::Terminate => "Pool work terminated",
->>>>>>> 06e02bd5
         }
     }
 
     fn cause(&self) -> Option<&error::Error> {
         match *self {
-<<<<<<< HEAD
             PoolError::NotCreated(ref description) |
             PoolError::InvalidHandle(ref description) => None,
+            PoolError::Terminate => None,
             PoolError::CommonError(ref err) => Some(err)
         }
     }
@@ -70,42 +52,19 @@
 impl From<CommonError> for PoolError {
     fn from(err: CommonError) -> PoolError {
         PoolError::CommonError(err)
-=======
-            PoolError::NotCreated(_) |
-            PoolError::InvalidState(_) |
-            PoolError::InvalidHandle(_) |
-            PoolError::InvalidData(_) |
-            PoolError::InvalidConfiguration(_) |
-            PoolError::Terminate => None,
-            PoolError::Io(ref err) => Some(err)
-        }
     }
 }
 
-impl PoolError {
-    pub fn from_displayable_as_invalid_config<D>(err: D) -> PoolError where D: fmt::Display {
-        PoolError::InvalidConfiguration(format!("{}", err))
-    }
-
-    pub fn from_displayable_as_invalid_data<D>(err: D) -> PoolError where D: fmt::Display {
-        PoolError::InvalidData(format!("{}", err))
-    }
-}
 
 impl From<io::Error> for PoolError {
     fn from(err: io::Error) -> PoolError {
-        PoolError::Io(err)
->>>>>>> 06e02bd5
+        PoolError::CommonError(CommonError::IOError(err))
     }
 }
 
 impl From<zmq::Error> for PoolError {
     fn from(err: zmq::Error) -> PoolError {
-<<<<<<< HEAD
         PoolError::CommonError(CommonError::IOError(io::Error::from(err)))
-=======
-        PoolError::Io(io::Error::from(err))
->>>>>>> 06e02bd5
     }
 }
 
@@ -121,24 +80,13 @@
     }
 }
 
-impl From<io::Error> for PoolError {
-    fn from(err: io::Error) -> PoolError {
-        PoolError::CommonError(CommonError::IOError((err)))
-    }
-}
-
 impl ToErrorCode for PoolError {
     fn to_error_code(&self) -> ErrorCode {
         match *self {
             PoolError::NotCreated(ref description) => ErrorCode::PoolLedgerNotCreatedError,
             PoolError::InvalidHandle(ref description) => ErrorCode::PoolLedgerInvalidPoolHandle,
-<<<<<<< HEAD
+            PoolError::Terminate => ErrorCode::PoolLedgerTerminated,
             PoolError::CommonError(ref err) => err.to_error_code()
-=======
-            PoolError::InvalidData(ref description) => ErrorCode::PoolLedgerInvalidDataFormat,
-            PoolError::Io(ref err) => ErrorCode::PoolLedgerIOError,
-            PoolError::Terminate => ErrorCode::PoolLedgerTerminated,
->>>>>>> 06e02bd5
         }
     }
 }
