--- conflicted
+++ resolved
@@ -76,15 +76,9 @@
     // Caller passed invalid pool ledger handle
     PoolLedgerInvalidPoolHandle,
 
-<<<<<<< HEAD
-=======
-    // IO error during access pool ledger files
-    PoolLedgerIOError,
-
     // Pool ledger terminated
     PoolLedgerTerminated,
 
->>>>>>> 06e02bd5
     // No concensus during ledger operation
     LedgerNoConsensusError,
 
